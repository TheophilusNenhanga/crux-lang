--- conflicted
+++ resolved
@@ -257,22 +257,21 @@
     freeObjects();
 }
 
-<<<<<<< HEAD
 static bool binaryOperation(OpCode operation) {
 
 	Value b = peek(0);
 	Value a = peek(1);
 
-	if (!(IS_NUMBER(a) || IS_NUMBER(b))) {
-		runtimeError("{ Error: Binary Operation } Operands must be of type <number>.");
-		return false;
-	}
-
-	pop();
-	pop();
-
-	double aNum = AS_NUMBER(a);
-	double bNum = AS_NUMBER(b);
+    if (!(IS_NUMBER(a) || IS_NUMBER(b))) {
+        runtimeError("{ Error: Binary Operation } Operands must be of type <number>.");
+        return false;
+    }
+
+    pop();
+    pop();
+
+    double aNum = AS_NUMBER(a);
+    double bNum = AS_NUMBER(b);
 
 	switch (operation) {
 		case OP_ADD: {
@@ -332,69 +331,6 @@
 		}
 	}
 	return true;
-=======
-static bool binaryOperation(BinaryOpType operation) {
-    Value b = peek(0);
-    Value a = peek(1);
-
-    if (!(IS_NUMBER(a) || IS_NUMBER(b))) {
-        runtimeError("{ Error: Binary Operation } Operands must be of type <number>.");
-        return false;
-    }
-
-    pop();
-    pop();
-
-    double aNum = AS_NUMBER(a);
-    double bNum = AS_NUMBER(b);
-
-    switch (operation) {
-        case ADD: {
-            push(NUMBER_VAL(aNum + bNum));
-            break;
-        }
-
-        case SUBTRACT: {
-            push(NUMBER_VAL(aNum - bNum));
-            break;
-        }
-
-        case MULTIPLY: {
-            push(NUMBER_VAL(aNum * bNum));
-            break;
-        }
-
-        case DIVIDE: {
-            if (bNum == 0) {
-                runtimeError("{ Error: Division by Zero }");
-                return false;
-            }
-            push(NUMBER_VAL(aNum / bNum));
-            break;
-        }
-
-        case LESS_OR_EQUAL: {
-            push(BOOL_VAL(aNum <= bNum));
-            break;
-        }
-
-        case GREATER_OR_EQUAL: {
-            push(BOOL_VAL(aNum >= bNum));
-            break;
-        }
-
-        case LESS: {
-            push(BOOL_VAL(aNum < bNum));
-            break;
-        }
-
-        case GREATER: {
-            push(BOOL_VAL(aNum > bNum));
-            break;
-        }
-    }
-    return true;
->>>>>>> a8395672
 }
 
 static InterpretResult run() {
@@ -418,396 +354,6 @@
 		disassembleInstruction(&frame->closure->function->chunk, (int) (frame->ip - frame->closure->function->chunk.code));
 #endif
 
-<<<<<<< HEAD
-		uint8_t instruction;
-		// decoding and dispatching
-		switch (instruction = READ_BYTE()) {
-			case OP_CONSTANT: {
-				Value constant = READ_CONSTANT();
-				push(constant);
-				break;
-			}
-
-			case OP_RETURN: {
-				Value result = pop();
-				closeUpvalue(frame->slots);
-				vm.frameCount--;
-				if (vm.frameCount == 0) {
-					pop();
-					return INTERPRET_OK;
-				}
-				vm.stackTop = frame->slots;
-				push(result);
-				frame = &vm.frames[vm.frameCount - 1];
-				break;
-			}
-
-			case OP_CLOSURE: {
-				ObjectFunction *function = AS_FUNCTION(READ_CONSTANT());
-				ObjectClosure *closure = newClosure(function);
-				push(OBJECT_VAL(closure));
-
-				for (int i = 0; i < closure->upvalueCount; i++) {
-					uint8_t isLocal = READ_BYTE();
-					uint8_t index = READ_BYTE();
-
-					if (isLocal) {
-						closure->upvalues[i] = captureUpvalue(frame->slots + index);
-					} else {
-						closure->upvalues[i] = frame->closure->upvalues[index];
-					}
-				}
-
-				break;
-			}
-
-			case OP_NIL: {
-				push(NIL_VAL);
-				break;
-			}
-
-			case OP_TRUE: {
-				push(BOOL_VAL(true));
-				break;
-			}
-
-			case OP_FALSE: {
-				push(BOOL_VAL(false));
-				break;
-			}
-
-			case OP_EQUAL: {
-				Value b = pop();
-				Value a = pop();
-				push(BOOL_VAL(valuesEqual(a, b)));
-				break;
-			}
-
-			case OP_NOT_EQUAL: {
-				Value b = pop();
-				Value a = pop();
-				push(BOOL_VAL(!valuesEqual(a, b)));
-				break;
-			}
-
-			case OP_GREATER: {
-				if (!binaryOperation(OP_GREATER)) {
-					return INTERPRET_RUNTIME_ERROR;
-				}
-				break;
-			}
-
-			case OP_LESS: {
-				if (!binaryOperation(OP_LESS)) {
-					return INTERPRET_RUNTIME_ERROR;
-				}
-				break;
-			}
-
-			case OP_LESS_EQUAL: {
-				if (!binaryOperation(OP_LESS_EQUAL)) {
-					return INTERPRET_RUNTIME_ERROR;
-				}
-				break;
-			}
-
-			case OP_GREATER_EQUAL: {
-				if (!binaryOperation(OP_GREATER_EQUAL)) {
-					return INTERPRET_RUNTIME_ERROR;
-				}
-				break;
-			}
-
-			case OP_NEGATE: {
-				if (IS_NUMBER(peek(0))) {
-					push(NUMBER_VAL(-AS_NUMBER(pop())));
-					break;
-				}
-				runtimeError("Operand must be of type <number>.");
-				return INTERPRET_RUNTIME_ERROR;
-			}
-
-			case OP_ADD: {
-				if (IS_STRING(peek(0)) && IS_STRING(peek(1))) {
-					concatenate();
-				}
-				if (!binaryOperation(OP_ADD)) {
-					return INTERPRET_RUNTIME_ERROR;
-				}
-				break;
-			}
-
-			case OP_SUBTRACT: {
-				if (!binaryOperation(OP_SUBTRACT)) {
-					return INTERPRET_RUNTIME_ERROR;
-				}
-				break;
-			}
-
-			case OP_MULTIPLY: {
-				if (!binaryOperation(OP_MULTIPLY)) {
-					return INTERPRET_RUNTIME_ERROR;
-				}
-				break;
-			}
-
-			case OP_DIVIDE: {
-				if (!binaryOperation(OP_DIVIDE)) {
-					return INTERPRET_RUNTIME_ERROR;
-				}
-				break;
-			}
-
-			case OP_MODULUS: {
-				if (!binaryOperation(OP_MODULUS)) {
-					return INTERPRET_RUNTIME_ERROR;
-				}
-				break;
-			}
-
-			case OP_LEFT_SHIFT: {
-				if (!binaryOperation(OP_LEFT_SHIFT)) {
-					return INTERPRET_RUNTIME_ERROR;
-				}
-				break;
-			}
-
-			case OP_RIGHT_SHIFT: {
-				if (!binaryOperation(OP_RIGHT_SHIFT)) {
-					return INTERPRET_RUNTIME_ERROR;
-				}
-				break;
-			}
-
-			case OP_NOT: {
-				push(BOOL_VAL(isFalsy(pop())));
-				break;
-			}
-
-			case OP_PRINT: {
-				printValue(pop());
-				printf("\n");
-				break;
-			}
-
-			case OP_POP: {
-				pop();
-				break;
-			}
-
-			case OP_DEFINE_GLOBAL: {
-				ObjectString *name = READ_STRING();
-
-				switch (tableSet(&vm.globals, name, peek(0))) {
-					case IMMUTABLE_OVERWRITE: {
-						runtimeError("Cannot define '%s' because it is already defined.", name->chars);
-						return INTERPRET_RUNTIME_ERROR;
-					}
-					case NEW_KEY_SUCCESS: {
-						pop();
-						break;
-					}
-					case SET_SUCCESS: {
-						runtimeError("Cannot define '%s' because it is already defined.", name->chars);
-						return INTERPRET_RUNTIME_ERROR;
-					}
-					default:
-						break;
-				}
-				break;
-			}
-
-			case OP_GET_GLOBAL: {
-				ObjectString *name = READ_STRING();
-				Value value;
-
-				switch (tableGet(&vm.globals, name, &value)) {
-					case TABLE_EMPTY:
-					case VAR_NOT_FOUND: {
-						runtimeError("Undefined variable '%s'.", name->chars);
-						return INTERPRET_RUNTIME_ERROR;
-					}
-					case GET_SUCCESS: {
-						push(value);
-						break;
-					}
-					default:
-						break;
-				}
-				break;
-			}
-
-			case OP_SET_GLOBAL: {
-				ObjectString *name = READ_STRING();
-				switch (tableSet(&vm.globals, name, peek(0))) {
-					case SET_SUCCESS: {
-						break;
-					}
-					case NEW_KEY_SUCCESS: {
-						runtimeError("Cannot give variable '%s' a value because it has not been defined", name->chars);
-						return INTERPRET_RUNTIME_ERROR;
-					}
-					case IMMUTABLE_OVERWRITE: {
-						runtimeError("Cannot modify <set> defined variable '%s'.", name->chars);
-						return INTERPRET_RUNTIME_ERROR;
-					}
-					default:
-						break;
-				}
-				break;
-			}
-
-			case OP_DEFINE_GLOBAL_CONSTANT: {
-				ObjectString *name = READ_STRING();
-				Value value = peek(0);
-				value.isMutable = false;
-				switch (tableSet(&vm.globals, name, value)) {
-					case IMMUTABLE_OVERWRITE:
-					case SET_SUCCESS: {
-						runtimeError("Cannot define '%s' because it is already defined.", name->chars);
-						return INTERPRET_RUNTIME_ERROR;
-					}
-					case NEW_KEY_SUCCESS: {
-						pop();
-						break;
-					}
-					default: {
-						break;
-					}
-				}
-				break;
-			}
-
-			case OP_GET_LOCAL: {
-				uint8_t slot = READ_BYTE();
-				push(frame->slots[slot]);
-				break;
-			}
-
-			case OP_SET_LOCAL: {
-				uint8_t slot = READ_BYTE();
-				if (frame->slots[slot].isMutable) {
-					frame->slots[slot] = peek(0);
-				} else {
-					runtimeError("Cannot modify <set> defined local variable");
-					return INTERPRET_RUNTIME_ERROR;
-				}
-				break;
-			}
-
-			case OP_JUMP_IF_FALSE: {
-				uint16_t offset = READ_SHORT();
-				if (isFalsy(peek(0))) {
-					frame->ip += offset;
-					break;
-				}
-				break;
-			}
-
-			case OP_JUMP: {
-				uint16_t offset = READ_SHORT();
-				frame->ip += offset;
-				break;
-			}
-
-			case OP_LOOP: {
-				uint16_t offset = READ_SHORT();
-				frame->ip -= offset;
-				break;
-			}
-
-			case OP_CALL: {
-				int argCount = READ_BYTE();
-				if (!callValue(peek(argCount), argCount)) {
-					return INTERPRET_RUNTIME_ERROR;
-				}
-				frame = &vm.frames[vm.frameCount - 1];
-				break;
-			}
-
-			case OP_GET_UPVALUE: {
-				uint8_t slot = READ_BYTE();
-				push(*frame->closure->upvalues[slot]->location);
-				break;
-			}
-
-			case OP_SET_UPVALUE: {
-				uint8_t slot = READ_BYTE();
-				*frame->closure->upvalues[slot]->location = peek(0);
-				break;
-			}
-
-			case OP_CLOSE_UPVALUE: {
-				closeUpvalue(vm.stackTop - 1);
-				pop();
-				break;
-			}
-
-			case OP_CLASS: {
-				push(OBJECT_VAL(newClass(READ_STRING())));
-				break;
-			}
-
-			case OP_GET_PROPERTY: {
-				if (!IS_INSTANCE(peek(0))) {
-					runtimeError("Only instances have properties.");
-					return INTERPRET_RUNTIME_ERROR;
-				}
-				ObjectInstance *instance = AS_INSTANCE(peek(0));
-				ObjectString *name = READ_STRING();
-
-				Value value;
-				switch (tableGet(&instance->fields, name, &value)) {
-					case GET_SUCCESS: {
-						pop();
-						push(value);
-						break;
-					}
-					case NEW_KEY_SUCCESS:
-					case VAR_NOT_FOUND:
-					case IMMUTABLE_OVERWRITE:
-					case SET_SUCCESS:
-					case TABLE_EMPTY: {
-						runtimeError("Undefined property '%s'.", name->chars);
-						return INTERPRET_RUNTIME_ERROR;
-					}
-				}
-				break;
-			}
-
-			case OP_SET_PROPERTY: {
-				if (!IS_INSTANCE(peek(1))) {
-					runtimeError("Only instances have fields.");
-					return INTERPRET_RUNTIME_ERROR;
-				}
-
-				ObjectInstance *instance = AS_INSTANCE(peek(1));
-				switch (tableSet(&instance->fields, READ_STRING(), peek(0))) {
-					case NEW_KEY_SUCCESS:
-					case SET_SUCCESS: {
-						Value value = pop();
-						pop();
-						push(value);
-						break;
-					}
-					case IMMUTABLE_OVERWRITE: {
-						runtimeError("Cannot set property '%s' because it is immutable.", READ_STRING());
-					}
-					case VAR_NOT_FOUND:
-					case GET_SUCCESS:
-					case TABLE_EMPTY: {
-						runtimeError("Undefined property '%s'.", READ_STRING());
-						return INTERPRET_RUNTIME_ERROR;
-					}
-				}
-				break;
-			}
-
-			default: {
-			}
-		}
-	}
-=======
         uint8_t instruction;
         // decoding and dispatching
         switch (instruction = READ_BYTE()) {
@@ -879,33 +425,33 @@
                 break;
             }
 
-            case OP_GREATER: {
-                if (!binaryOperation(GREATER)) {
-                    return INTERPRET_RUNTIME_ERROR;
-                }
-                break;
-            }
-
-            case OP_LESS: {
-                if (!binaryOperation(LESS)) {
-                    return INTERPRET_RUNTIME_ERROR;
-                }
-                break;
-            }
-
-            case OP_LESS_EQUAL: {
-                if (!binaryOperation(LESS_OR_EQUAL)) {
-                    return INTERPRET_RUNTIME_ERROR;
-                }
-                break;
-            }
-
-            case OP_GREATER_EQUAL: {
-                if (!binaryOperation(GREATER_OR_EQUAL)) {
-                    return INTERPRET_RUNTIME_ERROR;
-                }
-                break;
-            }
+			case OP_GREATER: {
+				if (!binaryOperation(OP_GREATER)) {
+					return INTERPRET_RUNTIME_ERROR;
+				}
+				break;
+			}
+
+			case OP_LESS: {
+				if (!binaryOperation(OP_LESS)) {
+					return INTERPRET_RUNTIME_ERROR;
+				}
+				break;
+			}
+
+			case OP_LESS_EQUAL: {
+				if (!binaryOperation(OP_LESS_EQUAL)) {
+					return INTERPRET_RUNTIME_ERROR;
+				}
+				break;
+			}
+
+			case OP_GREATER_EQUAL: {
+				if (!binaryOperation(OP_GREATER_EQUAL)) {
+					return INTERPRET_RUNTIME_ERROR;
+				}
+				break;
+			}
 
             case OP_NEGATE: {
                 if (IS_NUMBER(peek(0))) {
@@ -916,37 +462,58 @@
                 return INTERPRET_RUNTIME_ERROR;
             }
 
-            case OP_ADD: {
-                if (IS_STRING(peek(0)) && IS_STRING(peek(1))) {
-                    concatenate();
+			case OP_ADD: {
+				if (IS_STRING(peek(0)) && IS_STRING(peek(1))) {
+					concatenate();
                     break;
-                }
-                if (!binaryOperation(ADD)) {
-                    return INTERPRET_RUNTIME_ERROR;
-                }
-                break;
-            }
-
-            case OP_SUBTRACT: {
-                if (!binaryOperation(SUBTRACT)) {
-                    return INTERPRET_RUNTIME_ERROR;
-                }
-                break;
-            }
-
-            case OP_MULTIPLY: {
-                if (!binaryOperation(MULTIPLY)) {
-                    return INTERPRET_RUNTIME_ERROR;
-                }
-                break;
-            }
-
-            case OP_DIVIDE: {
-                if (!binaryOperation(DIVIDE)) {
-                    return INTERPRET_RUNTIME_ERROR;
-                }
-                break;
-            }
+				}
+				if (!binaryOperation(OP_ADD)) {
+					return INTERPRET_RUNTIME_ERROR;
+				}
+				break;
+			}
+
+			case OP_SUBTRACT: {
+				if (!binaryOperation(OP_SUBTRACT)) {
+					return INTERPRET_RUNTIME_ERROR;
+				}
+				break;
+			}
+
+			case OP_MULTIPLY: {
+				if (!binaryOperation(OP_MULTIPLY)) {
+					return INTERPRET_RUNTIME_ERROR;
+				}
+				break;
+			}
+
+			case OP_DIVIDE: {
+				if (!binaryOperation(OP_DIVIDE)) {
+					return INTERPRET_RUNTIME_ERROR;
+				}
+				break;
+			}
+
+			case OP_MODULUS: {
+				if (!binaryOperation(OP_MODULUS)) {
+					return INTERPRET_RUNTIME_ERROR;
+				}
+				break;
+			}
+
+			case OP_LEFT_SHIFT: {
+				if (!binaryOperation(OP_LEFT_SHIFT)) {
+					return INTERPRET_RUNTIME_ERROR;
+				}
+				break;
+			}
+
+			case OP_RIGHT_SHIFT: {
+				if (!binaryOperation(OP_RIGHT_SHIFT)) {
+					return INTERPRET_RUNTIME_ERROR;
+				}
+				break;
+			}
 
             case OP_NOT: {
                 push(BOOL_VAL(isFalsy(pop())));
@@ -1191,7 +758,6 @@
             }
         }
     }
->>>>>>> a8395672
 #undef READ_BYTE
 #undef READ_CONSTANT
 #undef BINARY_OP
