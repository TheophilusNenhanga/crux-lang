--- conflicted
+++ resolved
@@ -47,7 +47,7 @@
 
 static bool call(ObjectClosure *closure, int argCount) {
 	if (argCount != closure->function->arity) {
-		runtimePanic(ARGUMENT_MISMATCH, "Expected %d arguments, got %d", closure->function->arity, argCount);
+		runtimePanic(ARGUMENT_MISMATCH,  "Expected %d arguments, got %d", closure->function->arity, argCount);
 		return false;
 	}
 
@@ -1109,32 +1109,12 @@
 						}
 					}
 				} else {
-<<<<<<< HEAD
-					int frames = vm.frameCount - 1; // double check
-					int valuesOnStack = (int) (vm.stackTop - vm.stack - frames);
-=======
 					int valuesOnStack = (int)(vm.stackTop - vm.stack - vm.frameCount);
->>>>>>> 55bde2f3
 					if (valuesOnStack < variableCount) {
 						runtimePanic(UNPACK_MISMATCH, "Not enough values to unpack. Expected %d but got %d.", variableCount,
 												 valuesOnStack);
 						return INTERPRET_RUNTIME_ERROR;
 					}
-<<<<<<< HEAD
-					// compiler ensures that the number of values is not greater than the number of variables
-				}
-				break;
-			}
-
-			case OP_RETURN_MULTI: {
-				uint8_t valueCount = READ_BYTE();
-				Value values[255];
-
-				for (int i = valueCount - 1; i >= 0; i--) {
-					values[i] = pop();
-				}
-=======
->>>>>>> 55bde2f3
 
 				}
 				if (scopeDepth == 0) {
