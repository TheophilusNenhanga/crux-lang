#include <stdio.h>
<<<<<<< HEAD
#include <string.h>

#include "vm/vm.h"
#include "debug.h"
#include "file_handler.h"
#include "object.h"
#include "panic.h"
#include "stdlib/std.h"
#include "vm/vm_helpers.h"
#include "vm/vm_run.h"
=======

#include "file_handler.h"
#include "stdlib/std.h"
#include "vm.h"
#include "vm_helpers.h"
#include "vm_run.h"

#include <string.h>

#include "debug.h"
#include "object.h"
#include "panic.h"
>>>>>>> 7dedc904

#ifdef DEBUG_TRACE_EXECUTION
#define DISPATCH() goto *dispatchTable[endIndex]
#else
#define DISPATCH()                                                             \
	instruction = READ_SHORT();                                             \
	goto *dispatchTable[instruction]
#endif

/**
 * Executes bytecode in the virtual machine.
 * @param vm The virtual machine
 * @param is_anonymous_frame Is this frame anonymous? (should this frame return
 * from run() at OP_RETURN?)
 * @return The interpretation result
 */
InterpretResult run(VM *vm, const bool is_anonymous_frame)
{
	ObjectModuleRecord *currentModuleRecord = vm->current_module_record;
	CallFrame *frame =
		&currentModuleRecord
			 ->frames[currentModuleRecord->frame_count - 1];

#define READ_SHORT() (*frame->ip++)
#define READ_CONSTANT()                                                        \
	(frame->closure->function->chunk.constants.values[READ_SHORT()])
#define READ_STRING() AS_CRUX_STRING(READ_CONSTANT())

	static void *dispatchTable[] = {&&OP_RETURN,
					&&OP_CONSTANT,
					&&OP_NIL,
					&&OP_TRUE,
					&&OP_FALSE,
					&&OP_NEGATE,
					&&OP_EQUAL,
					&&OP_GREATER,
					&&OP_LESS,
					&&OP_LESS_EQUAL,
					&&OP_GREATER_EQUAL,
					&&OP_NOT_EQUAL,
					&&OP_ADD,
					&&OP_NOT,
					&&OP_SUBTRACT,
					&&OP_MULTIPLY,
					&&OP_DIVIDE,
					&&OP_POP,
					&&OP_DEFINE_GLOBAL,
					&&OP_GET_GLOBAL,
					&&OP_SET_GLOBAL,
					&&OP_GET_LOCAL,
					&&OP_SET_LOCAL,
					&&OP_JUMP_IF_FALSE,
					&&OP_JUMP,
					&&OP_LOOP,
					&&OP_CALL,
					&&OP_CLOSURE,
					&&OP_GET_UPVALUE,
					&&OP_SET_UPVALUE,
					&&OP_CLOSE_UPVALUE,
					&&OP_GET_PROPERTY,
					&&OP_SET_PROPERTY,
					&&OP_INVOKE,
					&&OP_ARRAY,
					&&OP_GET_COLLECTION,
					&&OP_SET_COLLECTION,
					&&OP_MODULUS,
					&&OP_LEFT_SHIFT,
					&&OP_RIGHT_SHIFT,
					&&OP_SET_LOCAL_SLASH,
					&&OP_SET_LOCAL_STAR,
					&&OP_SET_LOCAL_PLUS,
					&&OP_SET_LOCAL_MINUS,
					&&OP_SET_UPVALUE_SLASH,
					&&OP_SET_UPVALUE_STAR,
					&&OP_SET_UPVALUE_PLUS,
					&&OP_SET_UPVALUE_MINUS,
					&&OP_SET_GLOBAL_SLASH,
					&&OP_SET_GLOBAL_STAR,
					&&OP_SET_GLOBAL_PLUS,
					&&OP_SET_GLOBAL_MINUS,
					&&OP_TABLE,
					&&OP_ANON_FUNCTION,
					&&OP_PUB,
					&&OP_MATCH,
					&&OP_MATCH_JUMP,
					&&OP_MATCH_END,
					&&OP_RESULT_MATCH_OK,
					&&OP_RESULT_MATCH_ERR,
					&&OP_RESULT_BIND,
					&&OP_GIVE,
					&&OP_INT_DIVIDE,
					&&OP_POWER,
					&&OP_SET_GLOBAL_INT_DIVIDE,
					&&OP_SET_GLOBAL_MODULUS,
					&&OP_SET_LOCAL_INT_DIVIDE,
					&&OP_SET_LOCAL_MODULUS,
					&&OP_SET_UPVALUE_INT_DIVIDE,
					&&OP_SET_UPVALUE_MODULUS,
					&&OP_USE_NATIVE,
					&&OP_USE_MODULE,
					&&OP_FINISH_USE,
					&&OP_TYPEOF,
					&&OP_STRUCT,
					&&OP_STRUCT_INSTANCE_START,
					&&OP_STRUCT_NAMED_FIELD,
					&&OP_STRUCT_INSTANCE_END,
					&&OP_NIL_RETURN,
					&&OP_UNWRAP,
					&&end};

	uint16_t instruction;
#ifdef DEBUG_TRACE_EXECUTION
	static uint16_t endIndex = sizeof(dispatchTable) /
					  sizeof(dispatchTable[0]) -
				  1;
#endif
	DISPATCH();
OP_RETURN: {
	Value result = pop(currentModuleRecord);
	close_upvalues(currentModuleRecord, frame->slots);
	currentModuleRecord->frame_count--;
	if (currentModuleRecord->frame_count == 0) {
		pop(currentModuleRecord);
		return INTERPRET_OK;
	}
	currentModuleRecord->stack_top = frame->slots;
	push(currentModuleRecord, result);
	frame = &currentModuleRecord
			 ->frames[currentModuleRecord->frame_count - 1];

	if (is_anonymous_frame)
		return INTERPRET_OK;
	DISPATCH();
}

OP_CONSTANT: {
	Value constant = READ_CONSTANT();
	push(currentModuleRecord, constant);
	DISPATCH();
}

OP_NIL: {
	push(currentModuleRecord, NIL_VAL);
	DISPATCH();
}

OP_TRUE: {
	push(currentModuleRecord, BOOL_VAL(true));
	DISPATCH();
}

OP_FALSE: {
	push(currentModuleRecord, BOOL_VAL(false));
	DISPATCH();
}

OP_NEGATE: {
	Value operand = PEEK(currentModuleRecord, 0);
	if (IS_INT(operand)) {
		int32_t iVal = AS_INT(operand);
		if (iVal == INT32_MIN) {
			pop_push(currentModuleRecord,
				 FLOAT_VAL(-(double)INT32_MIN));
		} else {
			pop_push(currentModuleRecord, INT_VAL(-iVal));
		}
	} else if (IS_FLOAT(operand)) {
		pop_push(currentModuleRecord, FLOAT_VAL(-AS_FLOAT(operand)));
	} else {
		pop(currentModuleRecord);
		runtime_panic(currentModuleRecord, false, TYPE,
			      type_error_message(vm, operand, "int' | 'float"));
		return INTERPRET_RUNTIME_ERROR;
	}
	DISPATCH();
}

OP_EQUAL: {
	Value b = pop(currentModuleRecord);
	Value a = pop(currentModuleRecord);
	push(currentModuleRecord, BOOL_VAL(values_equal(a, b)));
	DISPATCH();
}

OP_GREATER: {
	if (!binary_operation(vm, OP_GREATER)) {
		return INTERPRET_RUNTIME_ERROR;
	}
	DISPATCH();
}

OP_LESS: {
	if (!binary_operation(vm, OP_LESS)) {
		return INTERPRET_RUNTIME_ERROR;
	}
	DISPATCH();
}

OP_LESS_EQUAL: {
	if (!binary_operation(vm, OP_LESS_EQUAL)) {
		return INTERPRET_RUNTIME_ERROR;
	}
	DISPATCH();
}

OP_GREATER_EQUAL: {
	if (!binary_operation(vm, OP_GREATER_EQUAL)) {
		return INTERPRET_RUNTIME_ERROR;
	}
	DISPATCH();
}

OP_NOT_EQUAL: {
	Value b = pop(currentModuleRecord);
	Value a = pop(currentModuleRecord);
	push(currentModuleRecord, BOOL_VAL(!values_equal(a, b)));
	DISPATCH();
}

OP_ADD: {
	if (IS_CRUX_STRING(PEEK(currentModuleRecord, 0)) &&
	    IS_CRUX_STRING(PEEK(currentModuleRecord, 1))) {
		if (!concatenate(vm)) {
			return INTERPRET_RUNTIME_ERROR;
		}
		DISPATCH();
	}
	if (!binary_operation(vm, OP_ADD)) {
		return INTERPRET_RUNTIME_ERROR;
	}
	DISPATCH();
}

OP_NOT: {
	push(currentModuleRecord, BOOL_VAL(is_falsy(pop(currentModuleRecord))));
	DISPATCH();
}

OP_SUBTRACT: {
	if (!binary_operation(vm, OP_SUBTRACT)) {
		return INTERPRET_RUNTIME_ERROR;
	}
	DISPATCH();
}

OP_MULTIPLY: {
	if (!binary_operation(vm, OP_MULTIPLY)) {
		return INTERPRET_RUNTIME_ERROR;
	}
	DISPATCH();
}

OP_DIVIDE: {
	if (!binary_operation(vm, OP_DIVIDE)) {
		return INTERPRET_RUNTIME_ERROR;
	}
	DISPATCH();
}

OP_POP: {
	pop(currentModuleRecord);
	DISPATCH();
}

OP_DEFINE_GLOBAL: {
	ObjectString *name = READ_STRING();
	bool isPublic = false;
	if (check_previous_instruction(frame, 3, OP_PUB)) {
		isPublic = true;
	}
	if (table_set(vm, &currentModuleRecord->globals, name,
		      PEEK(currentModuleRecord, 0))) {
		if (isPublic) {
			table_set(vm, &currentModuleRecord->publics, name,
				  PEEK(currentModuleRecord, 0));
		}
		pop(currentModuleRecord);
		DISPATCH();
	}
	runtime_panic(
		currentModuleRecord, false, NAME,
		currentModuleRecord->is_repl
			? "Defined a name that already had a "
			  "definition"
			: "Cannot define '%s' because it is already defined.",
		name->chars);
	return INTERPRET_RUNTIME_ERROR;
}

OP_GET_GLOBAL: {
	ObjectString *name = READ_STRING();
	Value value;
	if (table_get(&currentModuleRecord->globals, name, &value)) {
		push(currentModuleRecord, value);
		DISPATCH();
	}
	runtime_panic(currentModuleRecord, false, NAME,
		      "Undefined variable '%s'.", name->chars);
	return INTERPRET_RUNTIME_ERROR;
}

OP_SET_GLOBAL: {
	ObjectString *name = READ_STRING();
	if (table_set(vm, &currentModuleRecord->globals, name,
		      PEEK(currentModuleRecord, 0))) {
		runtime_panic(
			currentModuleRecord, false, NAME,
			"Cannot give variable '%s' a value because it has "
			"not been "
			"defined\nDid you forget 'let'?",
			name->chars);
		return INTERPRET_RUNTIME_ERROR;
	}
	DISPATCH();
}

OP_GET_LOCAL: {
	uint16_t slot = READ_SHORT();
	push(currentModuleRecord, frame->slots[slot]);
	DISPATCH();
}

OP_SET_LOCAL: {
	uint16_t slot = READ_SHORT();
	frame->slots[slot] = PEEK(currentModuleRecord, 0);
	DISPATCH();
}

OP_JUMP_IF_FALSE: {
	uint16_t offset = READ_SHORT();
	if (is_falsy(PEEK(currentModuleRecord, 0))) {
		frame->ip += offset;
		DISPATCH();
	}
	DISPATCH();
}

OP_JUMP: {
	uint16_t offset = READ_SHORT();
	frame->ip += offset;
	DISPATCH();
}

OP_LOOP: {
	uint16_t offset = READ_SHORT();
	frame->ip -= offset;
	DISPATCH();
}

OP_CALL: {
	int arg_count = READ_SHORT();
	if (!call_value(vm, PEEK(currentModuleRecord, arg_count), arg_count)) {
		return INTERPRET_RUNTIME_ERROR;
	}
	frame = &currentModuleRecord
			 ->frames[currentModuleRecord->frame_count - 1];
	DISPATCH();
}

OP_CLOSURE: {
	ObjectFunction *function = AS_CRUX_FUNCTION(READ_CONSTANT());
	ObjectClosure *closure = new_closure(vm, function);
	push(currentModuleRecord, OBJECT_VAL(closure));

	for (int i = 0; i < closure->upvalue_count; i++) {
		uint16_t isLocal = READ_SHORT();
		uint16_t index = READ_SHORT();

		if (isLocal) {
			closure->upvalues[i] = capture_upvalue(vm,
							       frame->slots +
								       index);
		} else {
			closure->upvalues[i] = frame->closure->upvalues[index];
		}
	}
	DISPATCH();
}

OP_GET_UPVALUE: {
	uint16_t slot = READ_SHORT();
	push(currentModuleRecord, *frame->closure->upvalues[slot]->location);
	DISPATCH();
}

OP_SET_UPVALUE: {
	uint16_t slot = READ_SHORT();
	*frame->closure->upvalues[slot]->location = PEEK(currentModuleRecord,
							 0);
	DISPATCH();
}

OP_CLOSE_UPVALUE: {
	close_upvalues(currentModuleRecord, currentModuleRecord->stack_top - 1);
	pop(currentModuleRecord);
	DISPATCH();
}

OP_GET_PROPERTY: {
	Value receiver = pop(currentModuleRecord);
	if (!IS_CRUX_STRUCT_INSTANCE(receiver)) {
		runtime_panic(
			currentModuleRecord, false, TYPE,
			"Cannot get property on non 'struct instance' type.");
		return INTERPRET_RUNTIME_ERROR;
	}

	ObjectString *name = READ_STRING();
	ObjectStructInstance *instance = AS_CRUX_STRUCT_INSTANCE(receiver);
	ObjectStruct *structType = instance->struct_type;

	Value indexValue;
	if (!table_get(&structType->fields, name, &indexValue)) {
		runtime_panic(currentModuleRecord, false, NAME,
			      "Property '%s' does not exist on struct '%s'.",
			      name->chars, structType->name->chars);
		return INTERPRET_RUNTIME_ERROR;
	}

	push(currentModuleRecord,
	     instance->fields[(uint16_t)AS_INT(indexValue)]);
	DISPATCH();
}

OP_SET_PROPERTY: {
	Value valueToSet = pop(currentModuleRecord);
	Value receiver = pop(currentModuleRecord);

	if (!IS_CRUX_STRUCT_INSTANCE(receiver)) {
		ObjectString *name = READ_STRING();
		runtime_panic(currentModuleRecord, false, TYPE,
			      "Cannot set property '%s' on non struct instance "
			      "value. %s",
			      name->chars,
			      type_error_message(vm, receiver,
						 "struct instance"));
		return INTERPRET_RUNTIME_ERROR;
	}

	ObjectStructInstance *instance = AS_CRUX_STRUCT_INSTANCE(receiver);
	ObjectString *name = READ_STRING();
	ObjectStruct *structType = instance->struct_type;

	Value indexValue;
	if (!table_get(&structType->fields, name, &indexValue)) {
		runtime_panic(currentModuleRecord, false, NAME,
			      "Property '%s' does not exist on struct '%s'.",
			      name->chars, structType->name->chars);
		return INTERPRET_RUNTIME_ERROR;
	}

	instance->fields[(uint16_t)AS_INT(indexValue)] = valueToSet;
	push(currentModuleRecord, valueToSet);

	DISPATCH();
}

OP_INVOKE: {
	ObjectString *methodName = READ_STRING();
	int arg_count = READ_SHORT();
	if (!invoke(vm, methodName, arg_count)) {
		return INTERPRET_RUNTIME_ERROR;
	}
	frame = &currentModuleRecord
			 ->frames[currentModuleRecord->frame_count - 1];
	DISPATCH();
}

OP_ARRAY: {
	uint16_t elementCount = READ_SHORT();
	ObjectArray *array = new_array(vm, elementCount, currentModuleRecord);
	for (int i = elementCount - 1; i >= 0; i--) {
		array_add(vm, array, pop(currentModuleRecord), i);
	}
	push(currentModuleRecord, OBJECT_VAL(array));
	DISPATCH();
}

OP_GET_COLLECTION: {
	Value indexValue = pop(currentModuleRecord);
	if (!IS_CRUX_OBJECT(PEEK(currentModuleRecord, 0))) {
		runtime_panic(currentModuleRecord, false, TYPE,
			      "Cannot get from a non-collection type.");
		return INTERPRET_RUNTIME_ERROR;
	}
	switch (AS_CRUX_OBJECT(PEEK(currentModuleRecord, 0))->type) {
	case OBJECT_TABLE: {
		if (IS_CRUX_HASHABLE(indexValue)) {
			ObjectTable *table = AS_CRUX_TABLE(
				PEEK(currentModuleRecord, 0));
			Value value;
			if (!object_table_get(table->entries, table->size,
					      table->capacity, indexValue,
					      &value)) {
				runtime_panic(currentModuleRecord, false,
					      COLLECTION_GET,
					      "Failed to get value from table");
				return INTERPRET_RUNTIME_ERROR;
			}
			pop_push(currentModuleRecord, value);
		} else {
			runtime_panic(currentModuleRecord, false, TYPE,
				      "Key cannot be hashed.", READ_STRING());
			return INTERPRET_RUNTIME_ERROR;
		}
		DISPATCH();
	}
	case OBJECT_ARRAY: {
		if (!IS_INT(indexValue)) {
			runtime_panic(currentModuleRecord, false, TYPE,
				      "Index must be of type 'int'.");
			return INTERPRET_RUNTIME_ERROR;
		}
		uint32_t index = (uint32_t)AS_INT(indexValue);
		ObjectArray *array = AS_CRUX_ARRAY(
			PEEK(currentModuleRecord, 0));

		if (index >= array->size) {
			runtime_panic(currentModuleRecord, false, BOUNDS,
				      "Index out of bounds.");
			return INTERPRET_RUNTIME_ERROR;
		}

		Value value = array->values[index];

		pop_push(currentModuleRecord,
			 value); // pop the array off the stack // push the
				 // value onto the stack
		DISPATCH();
	}
	case OBJECT_STRING: {
		if (!IS_INT(indexValue)) {
			runtime_panic(currentModuleRecord, false, TYPE,
				      "Index must be of type 'int'.");
			return INTERPRET_RUNTIME_ERROR;
		}
		uint32_t index = (uint32_t)AS_INT(indexValue);
		ObjectString *string = AS_CRUX_STRING(
			PEEK(currentModuleRecord, 0));
		ObjectString *ch;
		if (index >= string->length) {
			runtime_panic(currentModuleRecord, false, BOUNDS,
				      "Index out of bounds.");
			return INTERPRET_RUNTIME_ERROR;
		}
		// Only single character indexing
		ch = copy_string(vm, string->chars + index, 1);
		pop_push(currentModuleRecord, OBJECT_VAL(ch));
		DISPATCH();
	}

	default: {
		runtime_panic(currentModuleRecord, false, TYPE,
			      "Cannot get from a non-collection type.");
		return INTERPRET_RUNTIME_ERROR;
	}
	}
	DISPATCH();
}

OP_SET_COLLECTION: {
	Value value = pop(currentModuleRecord);
	Value indexValue = PEEK(currentModuleRecord, 0);
	Value collection = PEEK(currentModuleRecord, 1);

	switch (AS_CRUX_OBJECT(collection)->type) {
	case OBJECT_TABLE: {
		ObjectTable *table = AS_CRUX_TABLE(collection);
		if (IS_INT(indexValue) || IS_CRUX_STRING(indexValue)) {
			if (!object_table_set(vm, table, indexValue, value)) {
				runtime_panic(currentModuleRecord, false,
					      COLLECTION_GET,
					      "Failed to set value in table");
				return INTERPRET_RUNTIME_ERROR;
			}
		} else {
			runtime_panic(currentModuleRecord, false, TYPE,
				      "Key cannot be hashed.");
			return INTERPRET_RUNTIME_ERROR;
		}
		break;
	}

	case OBJECT_ARRAY: {
		ObjectArray *array = AS_CRUX_ARRAY(collection);
		int index = AS_INT(indexValue);
		if (!array_set(vm, array, index, value)) {
			runtime_panic(currentModuleRecord, false, BOUNDS,
				      "Cannot set a value in an empty array.");
			return INTERPRET_RUNTIME_ERROR;
		}
		break;
	}
	default: {
		runtime_panic(currentModuleRecord, false, TYPE,
			      "Value is not a mutable collection type.");
		return INTERPRET_RUNTIME_ERROR;
	}
	}

	pop_two(currentModuleRecord); // indexValue and collection
	push(currentModuleRecord, indexValue);
	DISPATCH();
}

OP_MODULUS: {
	if (!binary_operation(vm, OP_MODULUS)) {
		return INTERPRET_RUNTIME_ERROR;
	}
	DISPATCH();
}

OP_LEFT_SHIFT: {
	if (!binary_operation(vm, OP_LEFT_SHIFT)) {
		return INTERPRET_RUNTIME_ERROR;
	}
	DISPATCH();
}

OP_RIGHT_SHIFT: {
	if (!binary_operation(vm, OP_RIGHT_SHIFT)) {
		return INTERPRET_RUNTIME_ERROR;
	}
	DISPATCH();
}

OP_SET_LOCAL_SLASH: {
	uint16_t slot = READ_SHORT();
	Value currentValue = frame->slots[slot];
	Value operandValue = PEEK(currentModuleRecord, 0); // Right-hand side

	bool currentIsInt = IS_INT(currentValue);
	bool currentIsFloat = IS_FLOAT(currentValue);
	bool operandIsInt = IS_INT(operandValue);
	bool operandIsFloat = IS_FLOAT(operandValue);

	if (!((currentIsInt || currentIsFloat) &&
	      (operandIsInt || operandIsFloat))) {
		runtime_panic(currentModuleRecord, false, TYPE,
			      "Operands for '/=' must be numbers.");
		return INTERPRET_RUNTIME_ERROR;
	}

	Value resultValue;

	double dcurrent = currentIsFloat ? AS_FLOAT(currentValue)
					 : (double)AS_INT(currentValue);
	double doperand = operandIsFloat ? AS_FLOAT(operandValue)
					 : (double)AS_INT(operandValue);

	if (doperand == 0.0) {
		runtime_panic(currentModuleRecord, false, MATH,
			      "Division by zero in '/=' assignment.");
		return INTERPRET_RUNTIME_ERROR;
	}

	resultValue = FLOAT_VAL(dcurrent / doperand);
	frame->slots[slot] = resultValue;
	DISPATCH();
}

OP_SET_LOCAL_STAR: {
	uint16_t slot = READ_SHORT();
	Value currentValue = frame->slots[slot];
	Value operandValue = PEEK(currentModuleRecord, 0);

	bool currentIsInt = IS_INT(currentValue);
	bool currentIsFloat = IS_FLOAT(currentValue);
	bool operandIsInt = IS_INT(operandValue);
	bool operandIsFloat = IS_FLOAT(operandValue);

	if (!((currentIsInt || currentIsFloat) &&
	      (operandIsInt || operandIsFloat))) {
		runtime_panic(currentModuleRecord, false, TYPE,
			      "Operands for '*=' must be numbers.");
		return INTERPRET_RUNTIME_ERROR;
	}

	Value resultValue;

	if (currentIsInt && operandIsInt) {
		int32_t icurrent = AS_INT(currentValue);
		int32_t ioperand = AS_INT(operandValue);
		int64_t result = (int64_t)icurrent * (int64_t)ioperand;
		if (result >= INT32_MIN && result <= INT32_MAX) {
			resultValue = INT_VAL((int32_t)result);
		} else {
			resultValue = FLOAT_VAL((double)result); // Promote
		}
	} else {
		double dcurrent = currentIsFloat ? AS_FLOAT(currentValue)
						 : (double)AS_INT(currentValue);
		double doperand = operandIsFloat ? AS_FLOAT(operandValue)
						 : (double)AS_INT(operandValue);
		resultValue = FLOAT_VAL(dcurrent * doperand);
	}

	frame->slots[slot] = resultValue;
	DISPATCH();
}

OP_SET_LOCAL_PLUS: {
	uint16_t slot = READ_SHORT();
	if (!handle_compound_assignment(currentModuleRecord,
					&frame->slots[slot],
					PEEK(currentModuleRecord, 0),
					OP_SET_LOCAL_PLUS)) {
		return INTERPRET_RUNTIME_ERROR;
	}
	DISPATCH();
}

OP_SET_LOCAL_MINUS: {
	uint16_t slot = READ_SHORT();
	if (!handle_compound_assignment(currentModuleRecord,
					&frame->slots[slot],
					PEEK(currentModuleRecord, 0),
					OP_SET_LOCAL_MINUS)) {
		return INTERPRET_RUNTIME_ERROR;
	}
	DISPATCH();
}

OP_SET_UPVALUE_SLASH: {
	uint16_t slot = READ_SHORT();
	if (!handle_compound_assignment(
		    currentModuleRecord,
		    frame->closure->upvalues[slot]->location,
		    PEEK(currentModuleRecord, 0), OP_SET_UPVALUE_SLASH)) {
		return INTERPRET_RUNTIME_ERROR;
	}
	DISPATCH();
}

OP_SET_UPVALUE_STAR: {
	uint16_t slot = READ_SHORT();
	if (!handle_compound_assignment(
		    currentModuleRecord,
		    frame->closure->upvalues[slot]->location,
		    PEEK(currentModuleRecord, 0), OP_SET_UPVALUE_STAR)) {
		return INTERPRET_RUNTIME_ERROR;
	}
	DISPATCH();
}

OP_SET_UPVALUE_PLUS: {
	uint16_t slot = READ_SHORT();
	if (!handle_compound_assignment(
		    currentModuleRecord,
		    frame->closure->upvalues[slot]->location,
		    PEEK(currentModuleRecord, 0), OP_SET_UPVALUE_PLUS)) {
		return INTERPRET_RUNTIME_ERROR;
	}
	DISPATCH();
}

OP_SET_UPVALUE_MINUS: {
	uint16_t slot = READ_SHORT();
	if (!handle_compound_assignment(
		    currentModuleRecord,
		    frame->closure->upvalues[slot]->location,
		    PEEK(currentModuleRecord, 0), OP_SET_UPVALUE_MINUS)) {
		return INTERPRET_RUNTIME_ERROR;
	}
	DISPATCH();
}

OP_SET_GLOBAL_SLASH: {
	ObjectString *name = READ_STRING();
	if (global_compound_operation(vm, name, OP_SET_GLOBAL_SLASH, "/=") ==
	    INTERPRET_RUNTIME_ERROR) {
		return INTERPRET_RUNTIME_ERROR;
	}
	DISPATCH();
}

OP_SET_GLOBAL_STAR: {
	ObjectString *name = READ_STRING();
	if (global_compound_operation(vm, name, OP_SET_GLOBAL_STAR, "*=") ==
	    INTERPRET_RUNTIME_ERROR) {
		return INTERPRET_RUNTIME_ERROR;
	}
	DISPATCH();
}

OP_SET_GLOBAL_PLUS: {
	ObjectString *name = READ_STRING();
	if (global_compound_operation(vm, name, OP_SET_GLOBAL_PLUS, "+=") ==
	    INTERPRET_RUNTIME_ERROR) {
		return INTERPRET_RUNTIME_ERROR;
	}
	DISPATCH();
}

OP_SET_GLOBAL_MINUS: {
	ObjectString *name = READ_STRING();
	if (global_compound_operation(vm, name, OP_SET_GLOBAL_MINUS, "-=") ==
	    INTERPRET_RUNTIME_ERROR) {
		return INTERPRET_RUNTIME_ERROR;
	}
	DISPATCH();
}

OP_TABLE: {
	uint16_t elementCount = READ_SHORT();
	ObjectTable *table = new_table(vm, elementCount, currentModuleRecord);
	for (int i = elementCount - 1; i >= 0; i--) {
		Value value = pop(currentModuleRecord);
		Value key = pop(currentModuleRecord);
		if (IS_CRUX_HASHABLE(key)) {
			if (!object_table_set(vm, table, key, value)) {
				runtime_panic(currentModuleRecord, false,
					      COLLECTION_SET,
					      "Failed to set value in table.");
				return INTERPRET_RUNTIME_ERROR;
			}
		} else {
			runtime_panic(currentModuleRecord, false, TYPE,
				      "Key cannot be hashed.");
			return INTERPRET_RUNTIME_ERROR;
		}
	}
	push(currentModuleRecord, OBJECT_VAL(table));
	DISPATCH();
}

OP_ANON_FUNCTION: {
	ObjectFunction *function = AS_CRUX_FUNCTION(READ_CONSTANT());
	ObjectClosure *closure = new_closure(vm, function);
	push(currentModuleRecord, OBJECT_VAL(closure));
	for (int i = 0; i < closure->upvalue_count; i++) {
		uint16_t isLocal = READ_SHORT();
		uint16_t index = READ_SHORT();

		if (isLocal) {
			closure->upvalues[i] = capture_upvalue(vm,
							       frame->slots +
								       index);
		} else {
			closure->upvalues[i] = frame->closure->upvalues[index];
		}
	}
	DISPATCH();
}

OP_PUB: {
	DISPATCH();
}

OP_MATCH: {
	Value target = PEEK(currentModuleRecord, 0);
	vm->match_handler.match_target = target;
	vm->match_handler.is_match_target = true;
	DISPATCH();
}

OP_MATCH_JUMP: {
	uint16_t offset = READ_SHORT();
	Value pattern = pop(currentModuleRecord);
	Value target = PEEK(currentModuleRecord, 0);
	if (!values_equal(pattern, target)) {
		frame->ip += offset;
	}
	DISPATCH();
}

OP_MATCH_END: {
	if (vm->match_handler.is_match_bind) {
		push(currentModuleRecord, vm->match_handler.match_bind);
	}
	vm->match_handler.match_target = NIL_VAL;
	vm->match_handler.match_bind = NIL_VAL;
	vm->match_handler.is_match_bind = false;
	vm->match_handler.is_match_target = false;
	DISPATCH();
}

OP_RESULT_MATCH_OK: {
	uint16_t offset = READ_SHORT();
	Value target = PEEK(currentModuleRecord, 0);
	if (!IS_CRUX_RESULT(target) || !AS_CRUX_RESULT(target)->is_ok) {
		frame->ip += offset;
	} else {
		Value value = AS_CRUX_RESULT(target)->as.value;
		pop_push(currentModuleRecord, value);
	}
	DISPATCH();
}

OP_RESULT_MATCH_ERR: {
	uint16_t offset = READ_SHORT();
	Value target = PEEK(currentModuleRecord, 0);
	if (!IS_CRUX_RESULT(target) || AS_CRUX_RESULT(target)->is_ok) {
		frame->ip += offset;
	} else {
		Value error = OBJECT_VAL(AS_CRUX_RESULT(target)->as.error);
		pop_push(currentModuleRecord, error);
	}
	DISPATCH();
}

OP_RESULT_BIND: {
	uint16_t slot = READ_SHORT();
	Value bind = PEEK(currentModuleRecord, 0);
	vm->match_handler.match_bind = bind;
	vm->match_handler.is_match_bind = true;
	frame->slots[slot] = bind;
	DISPATCH();
}

OP_GIVE: {
	Value result = pop(currentModuleRecord);
	pop_push(currentModuleRecord, result);
	DISPATCH();
}

OP_INT_DIVIDE: {
	if (!binary_operation(vm, OP_INT_DIVIDE)) {
		return INTERPRET_RUNTIME_ERROR;
	}
	DISPATCH();
}

OP_POWER: {
	if (!binary_operation(vm, OP_POWER)) {
		return INTERPRET_RUNTIME_ERROR;
	}
	DISPATCH();
}

OP_SET_GLOBAL_INT_DIVIDE: {
	ObjectString *name = READ_STRING();
	if (global_compound_operation(vm, name, OP_SET_GLOBAL_INT_DIVIDE,
				      "\\=") == INTERPRET_RUNTIME_ERROR) {
		return INTERPRET_RUNTIME_ERROR;
	}
	DISPATCH();
}

OP_SET_GLOBAL_MODULUS: {
	ObjectString *name = READ_STRING();
	if (global_compound_operation(vm, name, OP_SET_GLOBAL_MODULUS, "%=") ==
	    INTERPRET_RUNTIME_ERROR) {
		return INTERPRET_RUNTIME_ERROR;
	}
	DISPATCH();
}

OP_SET_LOCAL_INT_DIVIDE: {
	uint16_t slot = READ_SHORT();
	if (!handle_compound_assignment(currentModuleRecord,
					&frame->slots[slot],
					PEEK(currentModuleRecord, 0),
					OP_SET_LOCAL_INT_DIVIDE)) {
		return INTERPRET_RUNTIME_ERROR;
	}
	DISPATCH();
}
OP_SET_LOCAL_MODULUS: {
	uint16_t slot = READ_SHORT();
	if (!handle_compound_assignment(currentModuleRecord,
					&frame->slots[slot],
					PEEK(currentModuleRecord, 0),
					OP_SET_LOCAL_MODULUS)) {
		return INTERPRET_RUNTIME_ERROR;
	}
	DISPATCH();
}

OP_SET_UPVALUE_INT_DIVIDE: {
	uint16_t slot = READ_SHORT();
	if (!handle_compound_assignment(
		    currentModuleRecord,
		    frame->closure->upvalues[slot]->location,
		    PEEK(currentModuleRecord, 0), OP_SET_UPVALUE_INT_DIVIDE)) {
		return INTERPRET_RUNTIME_ERROR;
	}
	DISPATCH();
}

OP_SET_UPVALUE_MODULUS: {
	uint16_t slot = READ_SHORT();
	if (!handle_compound_assignment(
		    currentModuleRecord,
		    frame->closure->upvalues[slot]->location,
		    PEEK(currentModuleRecord, 0), OP_SET_UPVALUE_MODULUS)) {
		return INTERPRET_RUNTIME_ERROR;
	}
	DISPATCH();
}

OP_USE_NATIVE: {
	uint16_t nameCount = READ_SHORT();
	ObjectString *names[UINT8_MAX];
	ObjectString *aliases[UINT8_MAX];

	for (uint16_t i = 0; i < nameCount; i++) {
		names[i] = READ_STRING();
	}
	for (uint16_t i = 0; i < nameCount; i++) {
		aliases[i] = READ_STRING();
	}

	ObjectString *moduleName = READ_STRING();
	int moduleIndex = -1;
	for (int i = 0; i < vm->native_modules.count; i++) {
		if (moduleName == vm->native_modules.modules[i].name) {
			moduleIndex = i;
			break;
		}
	}
	if (moduleIndex == -1) {
		runtime_panic(currentModuleRecord, false, IMPORT,
			      "Module '%s' not found.", moduleName->chars);
		return INTERPRET_RUNTIME_ERROR;
	}

	Table *moduleTable = vm->native_modules.modules[moduleIndex].names;
	for (int i = 0; i < nameCount; i++) {
		Value value;
		bool getSuccess = table_get(moduleTable, names[i], &value);
		if (!getSuccess) {
			runtime_panic(currentModuleRecord, false, IMPORT,
				      "Failed to import '%s' from '%s'.",
				      names[i]->chars, moduleName->chars);
			return INTERPRET_RUNTIME_ERROR;
		}
		push(currentModuleRecord, OBJECT_VAL(value));
		bool setSuccess = table_set(vm,
					    &vm->current_module_record->globals,
					    aliases[i], value);

		if (!setSuccess) {
			runtime_panic(currentModuleRecord, false, IMPORT,
				      "Failed to import '%s' from '%s'.",
				      names[i]->chars, moduleName->chars);
			return INTERPRET_RUNTIME_ERROR;
		}
		pop(currentModuleRecord);
	}

	DISPATCH();
}

OP_USE_MODULE: {
	ObjectString *moduleName = READ_STRING();

	if (is_in_import_stack(vm, moduleName)) {
		runtime_panic(currentModuleRecord, false, IMPORT,
			      "Circular dependency detected when importing: %s",
			      moduleName->chars);
		vm->current_module_record->state = STATE_ERROR;
		return INTERPRET_RUNTIME_ERROR;
	}

	char *resolvedPathChars = resolve_path(
		vm->current_module_record->path->chars, moduleName->chars);
	if (resolvedPathChars == NULL) {
		runtime_panic(currentModuleRecord, false, IMPORT,
			      "Failed to resolve import path");
		vm->current_module_record->state = STATE_ERROR;
		return INTERPRET_RUNTIME_ERROR;
	}
	ObjectString *resolvedPath =
		take_string(vm, resolvedPathChars,
			    strlen(resolvedPathChars)); // VM takes ownership

	Value cachedModule;
	if (table_get(&vm->module_cache, resolvedPath, &cachedModule)) {
		push(currentModuleRecord, cachedModule);
		DISPATCH();
	}

	if (vm->import_count + 1 > IMPORT_MAX) {
		runtime_panic(currentModuleRecord, false, IMPORT,
			      "Import limit reached");
		return INTERPRET_RUNTIME_ERROR;
	}
	vm->import_count++;

	FileResult file = read_file(resolvedPath->chars);
	if (file.error != NULL) {
		runtime_panic(currentModuleRecord, false, IO, file.error);
		return INTERPRET_RUNTIME_ERROR;
	}

	ObjectModuleRecord *module = new_object_module_record(vm, resolvedPath,
							      false, false);
	module->enclosing_module = vm->current_module_record;
	reset_stack(module);
	if (module->frames == NULL) {
		runtime_panic(
			currentModuleRecord, false, MEMORY,
			"Failed to allocate memory for new module from \"%s\".",
			resolvedPath->chars);
		vm->current_module_record->state = STATE_ERROR;
		return INTERPRET_RUNTIME_ERROR;
	}
	push_import_stack(vm, resolvedPath);

	ObjectModuleRecord *previousModuleRecord = vm->current_module_record;
	vm->current_module_record = module;

	init_table(&vm->current_module_record->globals);
	init_table(&vm->current_module_record->publics);

	if (!initialize_std_lib(vm)) {
		runtime_panic(currentModuleRecord, false, RUNTIME,
			      "Failed to initialize stdlib for module:\"%s\".",
			      module->path->chars);
		module->state = STATE_ERROR;
		pop_import_stack(vm);
		vm->current_module_record = previousModuleRecord;
		push(currentModuleRecord, OBJECT_VAL(module));
		return INTERPRET_RUNTIME_ERROR;
	}

	ObjectFunction *function = compile(vm, file.content);
	free_file_result(file);

	if (function == NULL) {
		module->state = STATE_ERROR;
		runtime_panic(currentModuleRecord, false, RUNTIME,
			      "Failed to compile '%s'.", resolvedPath->chars);
		pop_import_stack(vm);
		vm->current_module_record = previousModuleRecord;
		push(currentModuleRecord, OBJECT_VAL(module));
		return INTERPRET_COMPILE_ERROR;
	}
	push(currentModuleRecord, OBJECT_VAL(function));
	ObjectClosure *closure = new_closure(vm, function);
	pop(currentModuleRecord);
	push(currentModuleRecord, OBJECT_VAL(closure));

	module->module_closure = closure;

	table_set(vm, &vm->module_cache, resolvedPath, OBJECT_VAL(module));

	if (!call(currentModuleRecord, closure, 0)) {
		module->state = STATE_ERROR;
		runtime_panic(currentModuleRecord, false, RUNTIME,
			      "Failed to call module.");
		pop_import_stack(vm);
		vm->current_module_record = previousModuleRecord;
		push(currentModuleRecord, OBJECT_VAL(module));
		return INTERPRET_RUNTIME_ERROR;
	}

	InterpretResult result = run(vm, false);
	if (result != INTERPRET_OK) {
		module->state = STATE_ERROR;
		pop_import_stack(vm);
		vm->current_module_record = previousModuleRecord;
		push(currentModuleRecord, OBJECT_VAL(module));
		return result;
	}

	module->state = STATE_LOADED;

	pop_import_stack(vm);
	vm->current_module_record = previousModuleRecord;
	push(currentModuleRecord, OBJECT_VAL(module));

	DISPATCH();
}

OP_FINISH_USE: {
	uint16_t nameCount = READ_SHORT();
	ObjectString *names[UINT8_MAX];
	ObjectString *aliases[UINT8_MAX];

	for (int i = 0; i < nameCount; i++) {
		names[i] = READ_STRING();
	}
	for (int i = 0; i < nameCount; i++) {
		aliases[i] = READ_STRING();
	}
	if (!IS_CRUX_MODULE_RECORD(PEEK(currentModuleRecord, 0))) {
		runtime_panic(currentModuleRecord, false, RUNTIME,
			      "Module record creation could not be completed.");
		return INTERPRET_RUNTIME_ERROR;
	}
	Value moduleValue = pop(currentModuleRecord);
	ObjectModuleRecord *importedModule = AS_CRUX_MODULE_RECORD(moduleValue);

	if (importedModule->state == STATE_ERROR) {
		runtime_panic(currentModuleRecord, false, IMPORT,
			      "Failed to import module from %s",
			      importedModule->path->chars);
		return INTERPRET_RUNTIME_ERROR;
	}

	// copy names
	for (uint16_t i = 0; i < nameCount; i++) {
		ObjectString *name = names[i];
		ObjectString *alias = aliases[i];

		Value value;
		if (!table_get(&importedModule->publics, name, &value)) {
			runtime_panic(currentModuleRecord, false, IMPORT,
				      "'%s' is not an exported name.",
				      name->chars);
			return INTERPRET_RUNTIME_ERROR;
		}

		if (!table_set(vm, &vm->current_module_record->globals, alias,
			       value)) {
			runtime_panic(currentModuleRecord, false, IMPORT,
				      "Failed to import '%s'. This name may "
				      "already be in use in "
				      "this scope.",
				      name->chars);
			return INTERPRET_RUNTIME_ERROR;
		}
	}
	vm->import_count--;
	DISPATCH();
}

OP_TYPEOF: {
	Value value = PEEK(currentModuleRecord, 0);
	Value typeValue = typeof_value(vm, value);
	pop(currentModuleRecord);
	push(currentModuleRecord, typeValue);
	DISPATCH();
}

OP_STRUCT: {
	ObjectStruct *structObject = AS_CRUX_STRUCT(READ_CONSTANT());
	push(currentModuleRecord, OBJECT_VAL(structObject));
	DISPATCH();
}

OP_STRUCT_INSTANCE_START: {
	Value value = PEEK(currentModuleRecord, 0);
	ObjectStruct *objectStruct = AS_CRUX_STRUCT(value);
	ObjectStructInstance *structInstance = new_struct_instance(
		vm, objectStruct, objectStruct->fields.count,
		currentModuleRecord);
	pop(currentModuleRecord); // struct type
	if (!pushStructStack(vm, structInstance)) {
		runtime_panic(currentModuleRecord, false, RUNTIME,
			      "Failed to push struct onto stack.");
		return INTERPRET_RUNTIME_ERROR;
	}
	DISPATCH();
}

OP_STRUCT_NAMED_FIELD: {
	ObjectStructInstance *structInstance = peek_struct_stack(vm);
	if (structInstance == NULL) {
		runtime_panic(currentModuleRecord, false, RUNTIME,
			      "Failed to get struct from stack.");
		return INTERPRET_RUNTIME_ERROR;
	}

	ObjectString *fieldName = READ_STRING();

	ObjectStruct *structType = structInstance->struct_type;
	Value indexValue;
	if (!table_get(&structType->fields, fieldName, &indexValue)) {
		runtime_panic(currentModuleRecord, false, RUNTIME,
			      "Field '%s' does not exist on strut type '%s'.",
			      fieldName->chars, structType->name->chars);
		return INTERPRET_RUNTIME_ERROR;
	}

	uint16_t index = (uint16_t)AS_INT(indexValue);
	structInstance->fields[index] = pop(currentModuleRecord);
	DISPATCH();
}

OP_STRUCT_INSTANCE_END: {
	ObjectStructInstance *structInstance = pop_struct_stack(vm);
	if (structInstance == NULL) {
		runtime_panic(currentModuleRecord, false, RUNTIME,
			      "Failed to pop struct from stack.");
		return INTERPRET_RUNTIME_ERROR;
	}
	push(currentModuleRecord, OBJECT_VAL(structInstance));
	DISPATCH();
}

OP_NIL_RETURN: {
	close_upvalues(currentModuleRecord, frame->slots);
	currentModuleRecord->frame_count--;
	if (currentModuleRecord->frame_count == 0) {
		pop(currentModuleRecord);
		return INTERPRET_OK;
	}
	currentModuleRecord->stack_top = frame->slots;
	push(currentModuleRecord, NIL_VAL);
	frame = &currentModuleRecord
			 ->frames[currentModuleRecord->frame_count - 1];

	if (is_anonymous_frame)
		return INTERPRET_OK;
	DISPATCH();
}

OP_UNWRAP: {
	Value value = pop(currentModuleRecord);
	if (!IS_CRUX_RESULT(value)) {
		runtime_panic(currentModuleRecord, false, TYPE,
			      "Only the 'result' type supports unwrapping.");
		return INTERPRET_RUNTIME_ERROR;
	}
	ObjectResult *result = AS_CRUX_RESULT(value);
	if (result->is_ok) {
		push(currentModuleRecord, result->as.value);
	} else {
		push(currentModuleRecord, OBJECT_VAL(result->as.error));
	}
	DISPATCH();
}

end: {
	printf("        ");
	for (Value *slot = currentModuleRecord->stack;
	     slot < currentModuleRecord->stack_top; slot++) {
		printf("[");
		print_value(*slot, false);
		printf("]");
	}
	printf("\n");

	disassemble_instruction(&frame->closure->function->chunk,
				(int)(frame->ip -
				      frame->closure->function->chunk.code));

	instruction = READ_SHORT();
	goto *dispatchTable[instruction];
}

#undef READ_CONSTANT
#undef BINARY_OP
#undef BOOL_BINARY_OP
#undef READ_STRING
#undef READ_SHORT
}<|MERGE_RESOLUTION|>--- conflicted
+++ resolved
@@ -1,16 +1,4 @@
 #include <stdio.h>
-<<<<<<< HEAD
-#include <string.h>
-
-#include "vm/vm.h"
-#include "debug.h"
-#include "file_handler.h"
-#include "object.h"
-#include "panic.h"
-#include "stdlib/std.h"
-#include "vm/vm_helpers.h"
-#include "vm/vm_run.h"
-=======
 
 #include "file_handler.h"
 #include "stdlib/std.h"
@@ -23,13 +11,12 @@
 #include "debug.h"
 #include "object.h"
 #include "panic.h"
->>>>>>> 7dedc904
 
 #ifdef DEBUG_TRACE_EXECUTION
 #define DISPATCH() goto *dispatchTable[endIndex]
 #else
 #define DISPATCH()                                                             \
-	instruction = READ_SHORT();                                             \
+	instruction = READ_SHORT();                                            \
 	goto *dispatchTable[instruction]
 #endif
 
@@ -137,8 +124,8 @@
 	uint16_t instruction;
 #ifdef DEBUG_TRACE_EXECUTION
 	static uint16_t endIndex = sizeof(dispatchTable) /
-					  sizeof(dispatchTable[0]) -
-				  1;
+					   sizeof(dispatchTable[0]) -
+				   1;
 #endif
 	DISPATCH();
 OP_RETURN: {
