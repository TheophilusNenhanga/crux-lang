--- conflicted
+++ resolved
@@ -1,19 +1,11 @@
-<<<<<<< HEAD
-=======
 #include "vm_helpers.h"
 
->>>>>>> 7dedc904
 #include <math.h>
 #include <stdint.h>
 #include <stdio.h>
 #include <stdlib.h>
 #include <string.h>
 
-<<<<<<< HEAD
-#include "vm/vm.h"
-#include "vm/vm_run.h"
-=======
->>>>>>> 7dedc904
 #include "common.h"
 #include "compiler.h"
 #include "memory.h"
@@ -22,12 +14,8 @@
 #include "stdlib/std.h"
 #include "table.h"
 #include "value.h"
-<<<<<<< HEAD
-#include "vm/vm_helpers.h"
-=======
 #include "vm.h"
 #include "vm_run.h"
->>>>>>> 7dedc904
 
 void init_import_stack(VM *vm)
 {
