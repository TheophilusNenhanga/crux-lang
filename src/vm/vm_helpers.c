--- conflicted
+++ resolved
@@ -308,21 +308,15 @@
 	undefined_method_return(vm->current_module_record, name);
 }
 
-static bool handle_undefined_invoke(VM *vm,
-				    const ObjectString *name
-				    ,
-				    int arg_count ,
-				    Value original ,
-				    Value receiver )
-{
-	(void) name;
-	(void) arg_count;
-	(void) original;
-	(void) receiver;
-<<<<<<< HEAD
-=======
-
->>>>>>> 3d1990b9
+static bool handle_undefined_invoke(VM *vm, const ObjectString *name,
+				    int arg_count, Value original,
+				    Value receiver)
+{
+	(void)name;
+	(void)arg_count;
+	(void)original;
+	(void)receiver;
+
 	runtime_panic(vm->current_module_record, false, TYPE,
 		      "Only instances have methods");
 	return false;
@@ -406,12 +400,10 @@
 }
 
 static bool handle_struct_instance_invoke(VM *vm, const ObjectString *name,
-					  int arg_count,
-					  Value original
-					  ,
+					  int arg_count, Value original,
 					  const Value receiver)
 {
-	(void) original;
+	(void)original;
 	arg_count--;
 	const ObjectStructInstance *instance = AS_CRUX_STRUCT_INSTANCE(
 		receiver);
@@ -444,8 +436,7 @@
 	[OBJECT_STATIC_TABLE] = handle_undefined_invoke,
 	[OBJECT_STRUCT] = handle_undefined_invoke,
 	[OBJECT_STRUCT_INSTANCE] = handle_struct_instance_invoke,
-	[OBJECT_VECTOR] = handle_vector_invoke
-};
+	[OBJECT_VECTOR] = handle_vector_invoke};
 
 /**
  * Invokes a method on an object with the given arguments.
@@ -542,8 +533,8 @@
 		return false;
 	}
 
-	const ObjectString* stringA = AS_CRUX_STRING(a);
-	const ObjectString* stringB = AS_CRUX_STRING(b);
+	const ObjectString *stringA = AS_CRUX_STRING(a);
+	const ObjectString *stringB = AS_CRUX_STRING(b);
 
 	const uint64_t length = stringA->length + stringB->length;
 	char *chars = ALLOCATE(vm, char, length + 1);
@@ -999,11 +990,10 @@
 }
 
 static bool float_invalid_int_op(ObjectModuleRecord *current_module_record,
-				 double doubleA ,
-				 double doubleB )
-{
-	(void) doubleA;
-	(void) doubleB;
+				 double doubleA, double doubleB)
+{
+	(void)doubleA;
+	(void)doubleB;
 	runtime_panic(current_module_record, false, TYPE,
 		      "Operands for integer operation must both be integers.");
 	return false;
@@ -1052,15 +1042,13 @@
 
 // Integer compound operation handlers
 static InterpretResult
-int_compound_plus(ObjectModuleRecord *current_module_record
-		  ,
-		  const ObjectString *name ,
-		  char *operation , int32_t icurrent,
+int_compound_plus(ObjectModuleRecord *current_module_record,
+		  const ObjectString *name, char *operation, int32_t icurrent,
 		  int32_t ioperand, Value *resultValue)
 {
-	(void) current_module_record;
-	(void) operation;
-	(void) name;
+	(void)current_module_record;
+	(void)operation;
+	(void)name;
 	const int64_t result = (int64_t)icurrent + (int64_t)ioperand;
 	if (result >= INT32_MIN && result <= INT32_MAX) {
 		*resultValue = INT_VAL((int32_t)result);
@@ -1071,15 +1059,13 @@
 }
 
 static InterpretResult
-int_compound_minus(ObjectModuleRecord *current_module_record
-		   ,
-		   const ObjectString *name ,
-		   char *operation , int32_t icurrent,
+int_compound_minus(ObjectModuleRecord *current_module_record,
+		   const ObjectString *name, char *operation, int32_t icurrent,
 		   int32_t ioperand, Value *resultValue)
 {
-	(void) current_module_record;
-	(void) name;
-	(void) operation;
+	(void)current_module_record;
+	(void)name;
+	(void)operation;
 	const int64_t result = (int64_t)icurrent - (int64_t)ioperand;
 	if (result >= INT32_MIN && result <= INT32_MAX) {
 		*resultValue = INT_VAL((int32_t)result);
@@ -1090,15 +1076,13 @@
 }
 
 static InterpretResult
-int_compound_star(ObjectModuleRecord *current_module_record
-		  ,
-		  const ObjectString *name ,
-		  char *operation , int32_t icurrent,
+int_compound_star(ObjectModuleRecord *current_module_record,
+		  const ObjectString *name, char *operation, int32_t icurrent,
 		  int32_t ioperand, Value *resultValue)
 {
-	(void) current_module_record;
-	(void) name;
-	(void) operation;
+	(void)current_module_record;
+	(void)name;
+	(void)operation;
 	const int64_t result = (int64_t)icurrent * (int64_t)ioperand;
 	if (result >= INT32_MIN && result <= INT32_MAX) {
 		*resultValue = INT_VAL((int32_t)result);
@@ -1163,43 +1147,37 @@
 
 // Float compound operation handlers
 static InterpretResult
-float_compound_plus(ObjectModuleRecord *current_module_record
-		    ,
-		    const ObjectString *name ,
-		    char *operation , double dcurrent,
+float_compound_plus(ObjectModuleRecord *current_module_record,
+		    const ObjectString *name, char *operation, double dcurrent,
 		    double doperand, Value *resultValue)
 {
-	(void) current_module_record;
-	(void) name;
-	(void) operation;
+	(void)current_module_record;
+	(void)name;
+	(void)operation;
 	*resultValue = FLOAT_VAL(dcurrent + doperand);
 	return INTERPRET_OK;
 }
 
 static InterpretResult
-float_compound_minus(ObjectModuleRecord *current_module_record
-		     ,
-		     const ObjectString *name ,
-		     char *operation , double dcurrent,
+float_compound_minus(ObjectModuleRecord *current_module_record,
+		     const ObjectString *name, char *operation, double dcurrent,
 		     double doperand, Value *resultValue)
 {
-	(void) current_module_record;
-	(void) name;
-	(void) operation;
+	(void)current_module_record;
+	(void)name;
+	(void)operation;
 	*resultValue = FLOAT_VAL(dcurrent - doperand);
 	return INTERPRET_OK;
 }
 
 static InterpretResult
-float_compound_star(ObjectModuleRecord *current_module_record
-		    ,
-		    const ObjectString *name ,
-		    char *operation , double dcurrent,
+float_compound_star(ObjectModuleRecord *current_module_record,
+		    const ObjectString *name, char *operation, double dcurrent,
 		    double doperand, Value *resultValue)
 {
-	(void) current_module_record;
-	(void) name;
-	(void) operation;
+	(void)current_module_record;
+	(void)name;
+	(void)operation;
 	*resultValue = FLOAT_VAL(dcurrent * doperand);
 	return INTERPRET_OK;
 }
@@ -1219,19 +1197,15 @@
 	return INTERPRET_OK;
 }
 
-static InterpretResult
-float_compound_invalid_int_op(ObjectModuleRecord *current_module_record,
-			      const ObjectString *name ,
-			      char *operation,
-			      double dcurrent ,
-			      double doperand ,
-			      Value *resultValue )
-{
-	(void) current_module_record;
-	(void) name;
-	(void) dcurrent;
-	(void) doperand;
-	(void) resultValue;
+static InterpretResult float_compound_invalid_int_op(
+	ObjectModuleRecord *current_module_record, const ObjectString *name,
+	char *operation, double dcurrent, double doperand, Value *resultValue)
+{
+	(void)current_module_record;
+	(void)name;
+	(void)dcurrent;
+	(void)doperand;
+	(void)resultValue;
 	runtime_panic(current_module_record, false, TYPE,
 		      "Operands for integer compound assignment '%s' must both "
 		      "be integers.",
@@ -1262,15 +1236,15 @@
 typedef Value (*TypeofHandler)(VM *vm, Value value);
 
 // Object type handlers for typeof
-static Value typeof_string(VM *vm, const Value value )
-{
-	(void) value;
+static Value typeof_string(VM *vm, const Value value)
+{
+	(void)value;
 	return OBJECT_VAL(copy_string(vm, "string", 6));
 }
 
-static Value typeof_function(VM *vm, const Value value )
-{
-	(void) value;
+static Value typeof_function(VM *vm, const Value value)
+{
+	(void)value;
 	return OBJECT_VAL(copy_string(vm, "function", 8));
 }
 
@@ -1280,92 +1254,75 @@
 	return typeof_value(vm, upvalue->closed);
 }
 
-static Value typeof_array(VM *vm, const Value value )
-{
-	(void) value;
+static Value typeof_array(VM *vm, const Value value)
+{
+	(void)value;
 	return OBJECT_VAL(copy_string(vm, "array", 5));
 }
 
-static Value typeof_table(VM *vm, const Value value )
-{
-	(void) value;
+static Value typeof_table(VM *vm, const Value value)
+{
+	(void)value;
 	return OBJECT_VAL(copy_string(vm, "table", 5));
 }
 
-static Value typeof_error(VM *vm, const Value value )
-{
-	(void) value;
+static Value typeof_error(VM *vm, const Value value)
+{
+	(void)value;
 	return OBJECT_VAL(copy_string(vm, "error", 5));
 }
 
-static Value typeof_result(VM *vm, const Value value )
-{
-	(void) value;
+static Value typeof_result(VM *vm, const Value value)
+{
+	(void)value;
 	return OBJECT_VAL(copy_string(vm, "result", 6));
 }
 
-static Value typeof_random(VM *vm, const Value value )
-{
-	(void) value;
+static Value typeof_random(VM *vm, const Value value)
+{
+	(void)value;
 	return OBJECT_VAL(copy_string(vm, "random", 6));
 }
 
-static Value typeof_file(VM *vm, const Value value )
-{
-	(void) value;
+static Value typeof_file(VM *vm, const Value value)
+{
+	(void)value;
 	return OBJECT_VAL(copy_string(vm, "file", 4));
 }
 
-static Value typeof_module_record(VM *vm,
-				  const Value value )
-{
-	(void) value;
+static Value typeof_module_record(VM *vm, const Value value)
+{
+	(void)value;
 	return OBJECT_VAL(copy_string(vm, "module", 6));
 }
 
-static Value typeof_static_array(VM *vm,
-				 const Value value )
-{
-	(void) value;
+static Value typeof_static_array(VM *vm, const Value value)
+{
+	(void)value;
 	return OBJECT_VAL(copy_string(vm, "static array", 12));
 }
 
-static Value typeof_static_table(VM *vm,
-				 const Value value )
-{
-	(void) value;
+static Value typeof_static_table(VM *vm, const Value value)
+{
+	(void)value;
 	return OBJECT_VAL(copy_string(vm, "static table", 12));
 }
 
-static Value typeof_struct(VM *vm, const Value value )
-{
-	(void) value;
+static Value typeof_struct(VM *vm, const Value value)
+{
+	(void)value;
 	return OBJECT_VAL(copy_string(vm, "struct", 6));
 }
 
-static Value typeof_struct_instance(VM *vm,
-				    const Value value )
-{
-	(void) value;
+static Value typeof_struct_instance(VM *vm, const Value value)
+{
+	(void)value;
 	return OBJECT_VAL(copy_string(vm, "struct instance", 15));
 }
 
-<<<<<<< HEAD
-static Value typeof_vec2(VM *vm, const Value value )
-{
-	(void) value;
-	return OBJECT_VAL(copy_string(vm, "vec2", 4));
-}
-
-static Value typeof_vec3(VM *vm, const Value value )
-{
-	(void) value;
-	return OBJECT_VAL(copy_string(vm, "vec3", 4));
-=======
 static Value typeof_vector(VM *vm, const Value value __attribute__((unused)))
 {
 	return OBJECT_VAL(copy_string(vm, "vec", 3));
->>>>>>> 3d1990b9
 }
 
 // Dispatch table for object types
@@ -1389,8 +1346,7 @@
 	[OBJECT_STATIC_TABLE] = typeof_static_table,
 	[OBJECT_STRUCT] = typeof_struct,
 	[OBJECT_STRUCT_INSTANCE] = typeof_struct_instance,
-	[OBJECT_VECTOR] = typeof_vector
-};
+	[OBJECT_VECTOR] = typeof_vector};
 
 /**
  * Performs a binary operation on the top two values of the stack.
@@ -1647,7 +1603,8 @@
 }
 
 bool handle_compound_assignment(ObjectModuleRecord *currentModuleRecord,
-				Value *target, const Value operand,const OpCode op)
+				Value *target, const Value operand,
+				const OpCode op)
 {
 	const bool currentIsInt = IS_INT(*target);
 	const bool currentIsFloat = IS_FLOAT(*target);
