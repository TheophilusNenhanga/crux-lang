#include <math.h>
#include <stdlib.h>

#include "object.h"
#include "panic.h"
#include "stdlib/vectors.h"

#define EPSILON 1e-10
#define STATIC_VECTOR_SIZE 4

#define TO_DOUBLE(value)                                                       \
	IS_INT((value)) ? (double)AS_INT((value)) : AS_FLOAT((value))

#define IS_ZERO_SCALAR(scalar) ((scalar) < EPSILON && (scalar) > -EPSILON)


static double compute_magnitude(const double *restrict components,
					const uint32_t dimensions)
{
	double sum = 0.0;
	for (uint32_t i = 0; i < dimensions; i++) {
		sum += components[i] * components[i];
	}
	return sqrt(sum);
}

static double compute_dot_product(const double *restrict comp1,
					  const double *restrict comp2,
					  const uint32_t dimensions)
{
	double result = 0.0;
	for (uint32_t i = 0; i < dimensions; i++) {
		result += comp1[i] * comp2[i];
	}
	return result;
}

static void compute_vector_add(double *restrict result,
				       const double *restrict comp1,
				       const double *restrict comp2,
				       const uint32_t dimensions)
{
	for (uint32_t i = 0; i < dimensions; i++) {
		result[i] = comp1[i] + comp2[i];
	}
}

<<<<<<< HEAD
ObjectResult *new_vec2_function(VM *vm, const int arg_count, const Value *args)
{
	(void)arg_count;
	if (!IS_NUMERIC(args[0]) || !IS_NUMERIC(args[1])) {
		return MAKE_GC_SAFE_ERROR(
			vm, "Parameters must be of type 'int' or 'float'.",
			TYPE);
=======
static void compute_vector_subtract(double *restrict result,
					    const double *restrict comp1,
					    const double *restrict comp2,
					    const uint32_t dimensions)
{
	for (uint32_t i = 0; i < dimensions; i++) {
		result[i] = comp1[i] - comp2[i];
>>>>>>> 3d1990b9
	}
}

<<<<<<< HEAD
ObjectResult *new_vec3_function(VM *vm, const int arg_count, const Value *args)
{
	(void)arg_count;
	if (!IS_NUMERIC(args[0]) || !IS_NUMERIC(args[1]) ||
	    !IS_NUMERIC(args[2])) {
		return MAKE_GC_SAFE_ERROR(
			vm, "Parameters must be of type 'int' or 'float'.",
			TYPE);
=======
static void compute_scalar_multiply(double *restrict result,
					    const double *restrict components,
					    const double scalar,
					    const uint32_t dimensions)
{
	for (uint32_t i = 0; i < dimensions; i++) {
		result[i] = components[i] * scalar;
>>>>>>> 3d1990b9
	}
}

<<<<<<< HEAD
ObjectResult *vec2_dot_method(VM *vm, const int arg_count, const Value *args)
{
	(void)arg_count;
	if (!IS_CRUX_VEC2(args[0]) || !IS_CRUX_VEC2(args[1])) {
		return MAKE_GC_SAFE_ERROR(
			vm, "dot method can only be used on Vec2 objects.",
			TYPE);
=======
static void compute_scalar_divide(double *restrict result,
					  const double *restrict components,
					  const double scalar,
					  const uint32_t dimensions)
{
	for (uint32_t i = 0; i < dimensions; i++) {
		result[i] = components[i] / scalar;
>>>>>>> 3d1990b9
	}
}

<<<<<<< HEAD
ObjectResult *vec3_dot_method(VM *vm, const int arg_count, const Value *args)
{
	(void)arg_count;
	if (!IS_CRUX_VEC3(args[0]) || !IS_CRUX_VEC3(args[1])) {
		return MAKE_GC_SAFE_ERROR(
			vm, "dot method can only be used on Vec3 objects.",
			TYPE);
=======
static void compute_normalize(double *restrict result,
				      const double *restrict components,
				      const double magnitude,
				      const uint32_t dimensions)
{
	for (uint32_t i = 0; i < dimensions; i++) {
		result[i] = components[i] / magnitude;
>>>>>>> 3d1990b9
	}
}

<<<<<<< HEAD
ObjectResult *vec2_add_method(VM *vm, const int arg_count, const Value *args)
{
	(void)arg_count;
	if (!IS_CRUX_VEC2(args[0]) || !IS_CRUX_VEC2(args[1])) {
		return MAKE_GC_SAFE_ERROR(
			vm, "add method can only be used on Vec2 objects.",
			TYPE);
=======
static double compute_distance(const double *restrict comp1,
				       const double *restrict comp2,
				       const uint32_t dimensions)
{
	double sum = 0.0;
	for (uint32_t i = 0; i < dimensions; i++) {
		const double diff = comp1[i] - comp2[i];
		sum += diff * diff;
>>>>>>> 3d1990b9
	}
	return sqrt(sum);
}

<<<<<<< HEAD
ObjectResult *vec3_add_method(VM *vm, const int arg_count, const Value *args)
{
	(void)arg_count;
	if (!IS_CRUX_VEC3(args[0]) || !IS_CRUX_VEC3(args[1])) {
		return MAKE_GC_SAFE_ERROR(
			vm, "add method can only be used on Vec3 objects.",
			TYPE);
=======
static void compute_lerp(double *restrict result,
				 const double *restrict comp1,
				 const double *restrict comp2,
				 const double t,
				 const uint32_t dimensions)
{
	for (uint32_t i = 0; i < dimensions; i++) {
		result[i] = comp1[i] + t * (comp2[i] - comp1[i]);
>>>>>>> 3d1990b9
	}
}

<<<<<<< HEAD
ObjectResult *vec2_subtract_method(VM *vm, const int arg_count,
				   const Value *args)
{
	(void)arg_count;
	if (!IS_CRUX_VEC2(args[0]) || !IS_CRUX_VEC2(args[1])) {
		return MAKE_GC_SAFE_ERROR(
			vm, "subtract method can only be used on Vec2 objects.",
			TYPE);
=======
static void compute_reflect(double *restrict result,
				    const double *restrict incident,
				    const double *restrict normal,
				    const double normal_mag,
				    const uint32_t dimensions)
{
	double dot = 0.0;
	for (uint32_t i = 0; i < dimensions; i++) {
		dot += incident[i] * (normal[i] / normal_mag);
>>>>>>> 3d1990b9
	}

	for (uint32_t i = 0; i < dimensions; i++) {
		result[i] = incident[i] - 2.0 * dot * (normal[i] / normal_mag);
	}
}

<<<<<<< HEAD
ObjectResult *vec3_subtract_method(VM *vm, const int arg_count,
				   const Value *args)
{
	(void)arg_count;
	if (!IS_CRUX_VEC3(args[0]) || !IS_CRUX_VEC3(args[1])) {
		return MAKE_GC_SAFE_ERROR(
			vm, "subtract method can only be used on Vec3 objects.",
			TYPE);
=======
static bool compute_equals(const double *restrict comp1,
				   const double *restrict comp2,
				   const uint32_t dimensions)
{
	for (uint32_t i = 0; i < dimensions; i++) {
		if (fabs(comp1[i] - comp2[i]) >= EPSILON) {
			return false;
		}
>>>>>>> 3d1990b9
	}
	return true;
}


static double vector_magnitude(const ObjectVector *vec)
{
	const double *components = VECTOR_COMPONENTS(vec);
	return compute_magnitude(components, vec->dimensions);
}

<<<<<<< HEAD
ObjectResult *vec2_multiply_method(VM *vm, const int arg_count,
				   const Value *args)
{
	(void)arg_count;
	if (!IS_CRUX_VEC2(args[0]) || !IS_NUMERIC(args[1])) {
=======
/* arg_count = 2; arg0 -> dimension, arg1 -> components array */
ObjectResult *new_vector_function(VM *vm, const int arg_count,
				  const Value *args)
{
	(void)arg_count;

	if (!IS_INT(args[0])) {
>>>>>>> 3d1990b9
		return MAKE_GC_SAFE_ERROR(vm,
					  "<dimension> must be of type 'int'.",
					  TYPE);
	}
	if (!IS_CRUX_ARRAY(args[1])) {
		return MAKE_GC_SAFE_ERROR(
			vm, "<components> must be of type 'array'.", TYPE);
	}

	const ObjectArray *array = AS_CRUX_ARRAY(args[1]);

<<<<<<< HEAD
ObjectResult *vec3_multiply_method(VM *vm, const int arg_count,
				   const Value *args)
{
	(void)arg_count;
	if (!IS_CRUX_VEC3(args[0]) || !IS_NUMERIC(args[1])) {
		return MAKE_GC_SAFE_ERROR(vm,
					  "multiply method can only be used on "
					  "Vec3 objects and numbers.",
					  TYPE);
=======
	for (uint32_t i = 0; i < array->size; i++) {
		if (!IS_NUMERIC(array->values[i])) {
			return MAKE_GC_SAFE_ERROR(
				vm,
				"elements of <components> must be of type "
				"'int' | 'float'",
				TYPE);
		}
>>>>>>> 3d1990b9
	}

	const uint32_t dimensions = AS_INT(args[0]);
	const uint32_t copy_count = (array->size < dimensions) ? array->size
							       : dimensions;


<<<<<<< HEAD
ObjectResult *vec2_divide_method(VM *vm, const int arg_count, const Value *args)
{
	(void)arg_count;
	if (!IS_CRUX_VEC2(args[0]) || !IS_NUMERIC(args[1])) {
		return MAKE_GC_SAFE_ERROR(vm,
					  "divide method can only be used on "
					  "Vec2 objects and numbers.",
					  TYPE);
	}
=======
	ObjectVector *vector = new_vector(vm, dimensions);
	push(vm->current_module_record, OBJECT_VAL(vector));
>>>>>>> 3d1990b9

	double *components = VECTOR_COMPONENTS(vector);
	const Value *array_values = array->values;

	for (uint32_t i = 0; i < copy_count; i++) {
		components[i] = TO_DOUBLE(array_values[i]);
	}

	for (uint32_t i = copy_count; i < dimensions; i++) {
		components[i] = 0.0;
	}

	ObjectResult *result = new_ok_result(vm, OBJECT_VAL(vector));
	pop(vm->current_module_record);
	return result;
}

<<<<<<< HEAD
ObjectResult *vec3_divide_method(VM *vm, const int arg_count, const Value *args)
{
	(void)arg_count;
	if (!IS_CRUX_VEC3(args[0]) || !IS_NUMERIC(args[1])) {
		return MAKE_GC_SAFE_ERROR(vm,
					  "divide method can only be used on "
					  "Vec3 objects and numbers.",
					  TYPE);
	}

	const ObjectVec3 *vec = AS_CRUX_VEC3(args[0]);
	const double scalar = TO_DOUBLE(args[1]);
=======
ObjectResult *vector_dot_method(VM *vm, const int arg_count, const Value *args)
{
	(void)arg_count;
>>>>>>> 3d1990b9

	if (!IS_CRUX_VECTOR(args[0]) || !IS_CRUX_VECTOR(args[1])) {
		return MAKE_GC_SAFE_ERROR(
			vm, "dot method can only be used on Vector objects.",
			TYPE);
	}

	const ObjectVector *vec1 = AS_CRUX_VECTOR(args[0]);
	const ObjectVector *vec2 = AS_CRUX_VECTOR(args[1]);

<<<<<<< HEAD
ObjectResult *vec2_magnitude_method(VM *vm, const int arg_count,
				    const Value *args)
{
	(void)arg_count;
	if (!IS_CRUX_VEC2(args[0])) {
=======
	if (vec1->dimensions != vec2->dimensions) {
>>>>>>> 3d1990b9
		return MAKE_GC_SAFE_ERROR(
			vm,
			"Vectors must have the same dimension for dot product.",
			TYPE);
	}

	const double *comp1 = VECTOR_COMPONENTS(vec1);
	const double *comp2 = VECTOR_COMPONENTS(vec2);

	const double result = compute_dot_product(comp1, comp2, vec1->dimensions);

	return new_ok_result(vm, FLOAT_VAL(result));
}

<<<<<<< HEAD
ObjectResult *vec3_magnitude_method(VM *vm, const int arg_count,
				    const Value *args)
{
	(void)arg_count;
	if (!IS_CRUX_VEC3(args[0])) {
=======
ObjectResult *vector_add_method(VM *vm, const int arg_count, const Value *args)
{
	(void)arg_count;

	if (!IS_CRUX_VECTOR(args[0]) || !IS_CRUX_VECTOR(args[1])) {
>>>>>>> 3d1990b9
		return MAKE_GC_SAFE_ERROR(
			vm, "add method can only be used on Vector objects.",
			TYPE);
	}

	const ObjectVector *vec1 = AS_CRUX_VECTOR(args[0]);
	const ObjectVector *vec2 = AS_CRUX_VECTOR(args[1]);

<<<<<<< HEAD
ObjectResult *vec2_normalize_method(VM *vm, const int arg_count,
				    const Value *args)
{
	(void)arg_count;
	if (!IS_CRUX_VEC2(args[0])) {
=======
	if (vec1->dimensions != vec2->dimensions) {
>>>>>>> 3d1990b9
		return MAKE_GC_SAFE_ERROR(
			vm,
			"Vectors must have the same dimension for addition.",
			TYPE);
	}

	ObjectVector *result_vector = new_vector(vm, vec1->dimensions);
	push(vm->current_module_record, OBJECT_VAL(result_vector));

	const double *comp1 = VECTOR_COMPONENTS(vec1);
	const double *comp2 = VECTOR_COMPONENTS(vec2);
	double *result_comp = VECTOR_COMPONENTS(result_vector);

	compute_vector_add(result_comp, comp1, comp2, vec1->dimensions);

	ObjectResult* result = new_ok_result(vm, OBJECT_VAL(result_vector));
	pop(vm->current_module_record);
	return result;
}

<<<<<<< HEAD
ObjectResult *vec3_normalize_method(VM *vm, const int arg_count,
				    const Value *args)
{
	(void)arg_count;
	if (!IS_CRUX_VEC3(args[0])) {
=======
ObjectResult *vector_subtract_method(VM *vm, const int arg_count,
				     const Value *args)
{
	(void)arg_count;

	if (!IS_CRUX_VECTOR(args[0]) || !IS_CRUX_VECTOR(args[1])) {
>>>>>>> 3d1990b9
		return MAKE_GC_SAFE_ERROR(
			vm,
			"subtract method can only be used on Vector objects.",
			TYPE);
	}

	const ObjectVector *vec1 = AS_CRUX_VECTOR(args[0]);
	const ObjectVector *vec2 = AS_CRUX_VECTOR(args[1]);

<<<<<<< HEAD
	if (IS_ZERO_SCALAR(magnitude)) {
		return MAKE_GC_SAFE_ERROR(vm, "Cannot normalize a zero vector.",
					  MATH);
	}

	return create_vec3_result(vm, vm->current_module_record,
				  vec->x / magnitude, vec->y / magnitude,
				  vec->z / magnitude);
}

// arg_count: 2
ObjectResult *vec2_distance_method(VM *vm, const int arg_count,
				   const Value *args)
{
	(void)arg_count;
	if (!IS_CRUX_VEC2(args[0]) || !IS_CRUX_VEC2(args[1])) {
=======
	if (vec1->dimensions != vec2->dimensions) {
>>>>>>> 3d1990b9
		return MAKE_GC_SAFE_ERROR(
			vm,
			"Vectors must have the same dimension for subtraction.",
			TYPE);
	}

	ObjectVector *result_vector = new_vector(vm, vec1->dimensions);
	push(vm->current_module_record, OBJECT_VAL(result_vector));

	const double *comp1 = VECTOR_COMPONENTS(vec1);
	const double *comp2 = VECTOR_COMPONENTS(vec2);
	double *result_comp = VECTOR_COMPONENTS(result_vector);

	compute_vector_subtract(result_comp, comp1, comp2, vec1->dimensions);

	ObjectResult* result = new_ok_result(vm, OBJECT_VAL(result_vector));
	pop(vm->current_module_record);
	return result;
}

<<<<<<< HEAD
// arg_count: 1
ObjectResult *vec2_angle_method(VM *vm, const int arg_count, const Value *args)
{
	(void)arg_count;
	if (!IS_CRUX_VEC2(args[0])) {
		return MAKE_GC_SAFE_ERROR(
			vm, "angle method can only be used on Vec2 objects.",
			TYPE);
=======
ObjectResult *vector_multiply_method(VM *vm, const int arg_count,
				     const Value *args)
{
	(void)arg_count;

	if (!IS_CRUX_VECTOR(args[0]) || !IS_NUMERIC(args[1])) {
		return MAKE_GC_SAFE_ERROR(vm,
					  "multiply method can only be used on "
					  "Vector objects and numbers.",
					  TYPE);
>>>>>>> 3d1990b9
	}

	const ObjectVector *vec = AS_CRUX_VECTOR(args[0]);
	const double scalar = TO_DOUBLE(args[1]);

<<<<<<< HEAD
// arg_count: 2
ObjectResult *vec2_angle_between_method(VM *vm, const int arg_count,
					const Value *args)
{
	(void)arg_count;
	if (!IS_CRUX_VEC2(args[0]) || !IS_CRUX_VEC2(args[1])) {
		return MAKE_GC_SAFE_ERROR(
			vm,
			"angleBetween method can only be used on Vec2 objects.",
			TYPE);
	}
=======
>>>>>>> 3d1990b9

	ObjectVector *result_vector = new_vector(vm, vec->dimensions);
	push(vm->current_module_record, OBJECT_VAL(result_vector));

	const double *comp = VECTOR_COMPONENTS(vec);
	double *result_comp = VECTOR_COMPONENTS(result_vector);

	compute_scalar_multiply(result_comp, comp, scalar, vec->dimensions);

	ObjectResult* result = new_ok_result(vm, OBJECT_VAL(result_vector));
	pop(vm->current_module_record);

	return result;
}

<<<<<<< HEAD
// arg_count: 2
ObjectResult *vec2_rotate_method(VM *vm, const int arg_count, const Value *args)
{
	(void)arg_count;
	ObjectModuleRecord *module_record = vm->current_module_record;
	if (!IS_CRUX_VEC2(args[0]) ||
	    (!IS_INT(args[1]) && !IS_FLOAT(args[1]))) {
=======
ObjectResult *vector_divide_method(VM *vm, const int arg_count,
				   const Value *args)
{
	(void)arg_count;

	if (!IS_CRUX_VECTOR(args[0]) || !IS_NUMERIC(args[1])) {
>>>>>>> 3d1990b9
		return MAKE_GC_SAFE_ERROR(vm,
					  "divide method can only be used on "
					  "Vector objects and numbers.",
					  TYPE);
	}

	const ObjectVector *vec = AS_CRUX_VECTOR(args[0]);
	const double scalar = TO_DOUBLE(args[1]);

	if (IS_ZERO_SCALAR(scalar)) {
		return MAKE_GC_SAFE_ERROR(vm, "Cannot divide by zero.", MATH);
	}

	ObjectVector *result_vector = new_vector(vm, vec->dimensions);

	const double *comp = VECTOR_COMPONENTS(vec);
	double *result_comp = VECTOR_COMPONENTS(result_vector);

	compute_scalar_divide(result_comp, comp, scalar, vec->dimensions);

	return new_ok_result(vm, OBJECT_VAL(result_vector));
}

<<<<<<< HEAD
// arg_count: 3
ObjectResult *vec2_lerp_method(VM *vm, const int arg_count, const Value *args)
{
	(void)arg_count;
	ObjectModuleRecord *module_record = vm->current_module_record;
	if (!IS_CRUX_VEC2(args[0]) || !IS_CRUX_VEC2(args[1]) ||
	    (!IS_INT(args[2]) && !IS_FLOAT(args[2]))) {
=======
ObjectResult *vector_magnitude_method(VM *vm, const int arg_count,
				      const Value *args)
{
	(void)arg_count;

	if (!IS_CRUX_VECTOR(args[0])) {
>>>>>>> 3d1990b9
		return MAKE_GC_SAFE_ERROR(
			vm,
			"magnitude method can only be used on Vector objects.",
			TYPE);
	}

	const ObjectVector *vec = AS_CRUX_VECTOR(args[0]);

	const double magnitude = vector_magnitude(vec);

	return new_ok_result(vm, FLOAT_VAL(magnitude));
}

<<<<<<< HEAD
// arg_count: 2
ObjectResult *vec2_reflect_method(VM *vm, const int arg_count,
				  const Value *args)
{
	(void)arg_count;
	ObjectModuleRecord *module_record = vm->current_module_record;
	if (!IS_CRUX_VEC2(args[0]) || !IS_CRUX_VEC2(args[1])) {
=======
ObjectResult *vector_normalize_method(VM *vm, const int arg_count,
				      const Value *args)
{
	(void)arg_count;

	if (!IS_CRUX_VECTOR(args[0])) {
>>>>>>> 3d1990b9
		return MAKE_GC_SAFE_ERROR(
			vm,
			"normalize method can only be used on Vector objects.",
			TYPE);
	}

	const ObjectVector *vec = AS_CRUX_VECTOR(args[0]);

	const double magnitude = vector_magnitude(vec);

	if (IS_ZERO_SCALAR(magnitude)) {
		return MAKE_GC_SAFE_ERROR(vm, "Cannot normalize a zero vector.",
					  MATH);
	}

	ObjectVector *result_vector = new_vector(vm, vec->dimensions);

	const double *comp = VECTOR_COMPONENTS(vec);
	double *result_comp = VECTOR_COMPONENTS(result_vector);

	compute_normalize(result_comp, comp, magnitude, vec->dimensions);

	return new_ok_result(vm, OBJECT_VAL(result_vector));
}

<<<<<<< HEAD
// arg_count: 2
ObjectResult *vec3_distance_method(VM *vm, const int arg_count,
				   const Value *args)
{
	(void)arg_count;
	if (!IS_CRUX_VEC3(args[0]) || !IS_CRUX_VEC3(args[1])) {
=======
ObjectResult *vector_distance_method(VM *vm, const int arg_count,
				     const Value *args)
{
	(void)arg_count;

	if (!IS_CRUX_VECTOR(args[0]) || !IS_CRUX_VECTOR(args[1])) {
>>>>>>> 3d1990b9
		return MAKE_GC_SAFE_ERROR(
			vm,
			"distance method can only be used on Vector objects.",
			TYPE);
	}

	const ObjectVector *vec1 = AS_CRUX_VECTOR(args[0]);
	const ObjectVector *vec2 = AS_CRUX_VECTOR(args[1]);

	if (vec1->dimensions != vec2->dimensions) {
		return MAKE_GC_SAFE_ERROR(vm,
					  "Vectors must have the same "
					  "dimension for distance calculation.",
					  TYPE);
	}

	const double *comp1 = VECTOR_COMPONENTS(vec1);
	const double *comp2 = VECTOR_COMPONENTS(vec2);

	const double distance = compute_distance(comp1, comp2, vec1->dimensions);

	return new_ok_result(vm, FLOAT_VAL(distance));
}

<<<<<<< HEAD
// arg_count: 2
ObjectResult *vec3_cross_method(VM *vm, const int arg_count, const Value *args)
{
	(void)arg_count;
	ObjectModuleRecord *module_record = vm->current_module_record;
	if (!IS_CRUX_VEC3(args[0]) || !IS_CRUX_VEC3(args[1])) {
=======
ObjectResult *vector_cross_method(VM *vm, const int arg_count,
				  const Value *args)
{
	(void)arg_count;

	if (!IS_CRUX_VECTOR(args[0]) || !IS_CRUX_VECTOR(args[1])) {
>>>>>>> 3d1990b9
		return MAKE_GC_SAFE_ERROR(
			vm, "cross method can only be used on Vector objects.",
			TYPE);
	}

	const ObjectVector *vec1 = AS_CRUX_VECTOR(args[0]);
	const ObjectVector *vec2 = AS_CRUX_VECTOR(args[1]);

	if (vec1->dimensions != 3 || vec2->dimensions != 3) {
		return MAKE_GC_SAFE_ERROR(
			vm, "cross product is only defined for 3D vectors.",
			TYPE);
	}

	ObjectVector *tmp = new_vector(vm, 3);
	push(vm->current_module_record, OBJECT_VAL(tmp));

	const double *comp1 = VECTOR_COMPONENTS(vec1);
	const double *comp2 = VECTOR_COMPONENTS(vec2);
	double *result_comp = VECTOR_COMPONENTS(tmp);

	result_comp[0] = comp1[1] * comp2[2] - comp1[2] * comp2[1];
	result_comp[1] = comp1[2] * comp2[0] - comp1[0] * comp2[2];
	result_comp[2] = comp1[0] * comp2[1] - comp1[1] * comp2[0];

	ObjectResult *res = new_ok_result(vm, OBJECT_VAL(tmp));
	pop(vm->current_module_record);
	return res;
}

<<<<<<< HEAD
// arg_count: 2
ObjectResult *vec3_angle_between_method(VM *vm, const int arg_count,
					const Value *args)
{
	(void)arg_count;
	if (!IS_CRUX_VEC3(args[0]) || !IS_CRUX_VEC3(args[1])) {
=======
ObjectResult *vector_angle_between_method(VM *vm, const int arg_count,
					  const Value *args)
{
	(void)arg_count;

	if (!IS_CRUX_VECTOR(args[0]) || !IS_CRUX_VECTOR(args[1])) {
		return MAKE_GC_SAFE_ERROR(vm,
					  "angleBetween method can only be "
					  "used on Vector objects.",
					  TYPE);
	}

	const ObjectVector *vec1 = AS_CRUX_VECTOR(args[0]);
	const ObjectVector *vec2 = AS_CRUX_VECTOR(args[1]);

	if (vec1->dimensions != vec2->dimensions) {
>>>>>>> 3d1990b9
		return MAKE_GC_SAFE_ERROR(
			vm, "Vectors must have the same dimension.", TYPE);
	}

	const double *comp1 = VECTOR_COMPONENTS(vec1);
	const double *comp2 = VECTOR_COMPONENTS(vec2);

	const double dot = compute_dot_product(comp1, comp2, vec1->dimensions);
	const double mag1 = compute_magnitude(comp1, vec1->dimensions);
	const double mag2 = compute_magnitude(comp2, vec2->dimensions);

	if (fabs(mag1) < EPSILON || fabs(mag2) < EPSILON) {
		return MAKE_GC_SAFE_ERROR(
			vm, "Cannot calculate angle with zero vector.", MATH);
	}

	const double cosTheta = dot / (mag1 * mag2);
	const double clampedCos = fmax(-1.0, fmin(1.0, cosTheta));
	const double result = acos(clampedCos);

	return new_ok_result(vm, FLOAT_VAL(result));
}

<<<<<<< HEAD
// arg_count: 3
ObjectResult *vec3_lerp_method(VM *vm, const int arg_count, const Value *args)
{
	(void)arg_count;
	if (!IS_CRUX_VEC3(args[0]) || !IS_CRUX_VEC3(args[1]) ||
	    (!IS_INT(args[2]) && !IS_FLOAT(args[2]))) {
=======
ObjectResult *vector_lerp_method(VM *vm, const int arg_count, const Value *args)
{
	(void)arg_count;

	if (!IS_CRUX_VECTOR(args[0]) || !IS_CRUX_VECTOR(args[1]) ||
	    !IS_NUMERIC(args[2])) {
>>>>>>> 3d1990b9
		return MAKE_GC_SAFE_ERROR(
			vm,
			"lerp method requires two Vector objects and a number.",
			TYPE);
	}

	const ObjectVector *vec1 = AS_CRUX_VECTOR(args[0]);
	const ObjectVector *vec2 = AS_CRUX_VECTOR(args[1]);
	const double t = TO_DOUBLE(args[2]);

	if (vec1->dimensions != vec2->dimensions) {
		return MAKE_GC_SAFE_ERROR(
			vm, "Vectors must have the same dimension for lerp.",
			TYPE);
	}

	ObjectVector *result_vector = new_vector(vm, vec1->dimensions);
	push(vm->current_module_record, OBJECT_VAL(result_vector));

	const double *comp1 = VECTOR_COMPONENTS(vec1);
	const double *comp2 = VECTOR_COMPONENTS(vec2);
	double *result_comp = VECTOR_COMPONENTS(result_vector);

	compute_lerp(result_comp, comp1, comp2, t, vec1->dimensions);

	ObjectResult *res = new_ok_result(vm, OBJECT_VAL(result_vector));
	pop(vm->current_module_record);
	return res;
}

<<<<<<< HEAD
// arg_count: 2
ObjectResult *vec3_reflect_method(VM *vm, const int arg_count,
				  const Value *args)
{
	(void)arg_count;
	if (!IS_CRUX_VEC3(args[0]) || !IS_CRUX_VEC3(args[1])) {
=======
ObjectResult *vector_reflect_method(VM *vm, const int arg_count,
				    const Value *args)
{
	(void)arg_count;

	if (!IS_CRUX_VECTOR(args[0]) || !IS_CRUX_VECTOR(args[1])) {
>>>>>>> 3d1990b9
		return MAKE_GC_SAFE_ERROR(
			vm,
			"reflect method can only be used on Vector objects.",
			TYPE);
	}

	const ObjectVector *incident = AS_CRUX_VECTOR(args[0]);
	const ObjectVector *normal = AS_CRUX_VECTOR(args[1]);

	if (incident->dimensions != normal->dimensions) {
		return MAKE_GC_SAFE_ERROR(
			vm,
			"Vectors must have the same dimension for reflection.",
			TYPE);
	}

	const double normal_mag = vector_magnitude(normal);

	if (fabs(normal_mag) < EPSILON) {
		return MAKE_GC_SAFE_ERROR(
			vm, "Cannot reflect with zero normal vector.", MATH);
	}

	ObjectVector *result_vector = new_vector(vm, incident->dimensions);
	push(vm->current_module_record, OBJECT_VAL(result_vector));

	const double *inc_comp = VECTOR_COMPONENTS(incident);
	const double *norm_comp = VECTOR_COMPONENTS(normal);
	double *result_comp = VECTOR_COMPONENTS(result_vector);

	compute_reflect(result_comp, inc_comp, norm_comp, normal_mag,
			incident->dimensions);

	ObjectResult *res = new_ok_result(vm, OBJECT_VAL(result_vector));
	pop(vm->current_module_record);
	return res;
}

<<<<<<< HEAD
// arg_count: 2
ObjectResult *vec2_equals_method(VM *vm, const int arg_count, const Value *args)
{
	(void)arg_count;
	if (!IS_CRUX_VEC2(args[0]) || !IS_CRUX_VEC2(args[1])) {
=======
ObjectResult *vector_equals_method(VM *vm, const int arg_count,
				   const Value *args)
{
	(void)arg_count;

	if (!IS_CRUX_VECTOR(args[0]) || !IS_CRUX_VECTOR(args[1])) {
>>>>>>> 3d1990b9
		return MAKE_GC_SAFE_ERROR(
			vm, "equals method can only be used on Vector objects.",
			TYPE);
	}

	const ObjectVector *vec1 = AS_CRUX_VECTOR(args[0]);
	const ObjectVector *vec2 = AS_CRUX_VECTOR(args[1]);

<<<<<<< HEAD
	return new_ok_result(vm, BOOL_VAL(equal));
}

// arg_count: 2
ObjectResult *vec3_equals_method(VM *vm, const int arg_count, const Value *args)
{
	(void)arg_count;
	if (!IS_CRUX_VEC3(args[0]) || !IS_CRUX_VEC3(args[1])) {
		return MAKE_GC_SAFE_ERROR(
			vm, "equals method can only be used on Vec3 objects.",
			TYPE);
=======
	if (vec1->dimensions != vec2->dimensions) {
		return new_ok_result(vm, BOOL_VAL(false));
>>>>>>> 3d1990b9
	}

	const double *comp1 = VECTOR_COMPONENTS(vec1);
	const double *comp2 = VECTOR_COMPONENTS(vec2);

	const bool equal = compute_equals(comp1, comp2, vec1->dimensions);

	return new_ok_result(vm, BOOL_VAL(equal));
}

<<<<<<< HEAD
Value vec2_x_method(VM *vm, int arg_count, const Value *args)
{
	(void)arg_count;
	(void)vm;
	return FLOAT_VAL(AS_CRUX_VEC2(args[0])->x);
}

Value vec2_y_method(VM *vm, int arg_count, const Value *args)
{
	(void)arg_count;
	(void)vm;
	return FLOAT_VAL(AS_CRUX_VEC2(args[0])->y);
}

Value vec3_x_method(VM *vm, int arg_count, const Value *args)
{
	(void)arg_count;
	(void)vm;
	return FLOAT_VAL(AS_CRUX_VEC3(args[0])->x);
}

Value vec3_y_method(VM *vm, int arg_count, const Value *args)
{
	(void)arg_count;
	(void)vm;
	return FLOAT_VAL(AS_CRUX_VEC3(args[0])->y);
}

Value vec3_z_method(VM *vm, int arg_count, const Value *args)
{
	(void)arg_count;
	(void)vm;
	return FLOAT_VAL(AS_CRUX_VEC3(args[0])->z);
=======
Value vector_x_method(VM *vm, const int arg_count, const Value *args)
{
	(void)vm;
	(void)arg_count;
	const ObjectVector *vector = AS_CRUX_VECTOR(args[0]);
	if (vector->dimensions >= 1) {
		const double *comp = VECTOR_COMPONENTS(vector);
		return FLOAT_VAL(comp[0]);
	}
	return NIL_VAL;
}

Value vector_y_method(VM *vm, const int arg_count, const Value *args)
{
	(void)vm;
	(void)arg_count;
	const ObjectVector *vector = AS_CRUX_VECTOR(args[0]);
	if (vector->dimensions >= 2) {
		const double *comp = VECTOR_COMPONENTS(vector);
		return FLOAT_VAL(comp[1]);
	}
	return NIL_VAL;
}

Value vector_z_method(VM *vm, const int arg_count, const Value *args)
{
	(void)vm;
	(void)arg_count;
	const ObjectVector *vector = AS_CRUX_VECTOR(args[0]);
	if (vector->dimensions >= 3) {
		const double *comp = VECTOR_COMPONENTS(vector);
		return FLOAT_VAL(comp[2]);
	}
	return NIL_VAL;
}

Value vector_w_method(VM *vm, const int arg_count, const Value *args)
{
	(void)vm;
	(void)arg_count;
	const ObjectVector *vector = AS_CRUX_VECTOR(args[0]);
	if (vector->dimensions >= 4) {
		const double *comp = VECTOR_COMPONENTS(vector);
		return FLOAT_VAL(comp[3]);
	}
	return NIL_VAL;
}

Value vector_dimension_method(VM *vm, const int arg_count, const Value *args)
{
	(void)vm;
	(void)arg_count;
	const ObjectVector *vector = AS_CRUX_VECTOR(args[0]);
	return INT_VAL(vector->dimensions);
>>>>>>> 3d1990b9
}<|MERGE_RESOLUTION|>--- conflicted
+++ resolved
@@ -13,9 +13,8 @@
 
 #define IS_ZERO_SCALAR(scalar) ((scalar) < EPSILON && (scalar) > -EPSILON)
 
-
 static double compute_magnitude(const double *restrict components,
-					const uint32_t dimensions)
+				const uint32_t dimensions)
 {
 	double sum = 0.0;
 	for (uint32_t i = 0; i < dimensions; i++) {
@@ -25,8 +24,8 @@
 }
 
 static double compute_dot_product(const double *restrict comp1,
-					  const double *restrict comp2,
-					  const uint32_t dimensions)
+				  const double *restrict comp2,
+				  const uint32_t dimensions)
 {
 	double result = 0.0;
 	for (uint32_t i = 0; i < dimensions; i++) {
@@ -36,159 +35,83 @@
 }
 
 static void compute_vector_add(double *restrict result,
-				       const double *restrict comp1,
-				       const double *restrict comp2,
-				       const uint32_t dimensions)
+			       const double *restrict comp1,
+			       const double *restrict comp2,
+			       const uint32_t dimensions)
 {
 	for (uint32_t i = 0; i < dimensions; i++) {
 		result[i] = comp1[i] + comp2[i];
 	}
 }
 
-<<<<<<< HEAD
-ObjectResult *new_vec2_function(VM *vm, const int arg_count, const Value *args)
-{
-	(void)arg_count;
-	if (!IS_NUMERIC(args[0]) || !IS_NUMERIC(args[1])) {
-		return MAKE_GC_SAFE_ERROR(
-			vm, "Parameters must be of type 'int' or 'float'.",
-			TYPE);
-=======
 static void compute_vector_subtract(double *restrict result,
-					    const double *restrict comp1,
-					    const double *restrict comp2,
-					    const uint32_t dimensions)
+				    const double *restrict comp1,
+				    const double *restrict comp2,
+				    const uint32_t dimensions)
 {
 	for (uint32_t i = 0; i < dimensions; i++) {
 		result[i] = comp1[i] - comp2[i];
->>>>>>> 3d1990b9
-	}
-}
-
-<<<<<<< HEAD
-ObjectResult *new_vec3_function(VM *vm, const int arg_count, const Value *args)
-{
-	(void)arg_count;
-	if (!IS_NUMERIC(args[0]) || !IS_NUMERIC(args[1]) ||
-	    !IS_NUMERIC(args[2])) {
-		return MAKE_GC_SAFE_ERROR(
-			vm, "Parameters must be of type 'int' or 'float'.",
-			TYPE);
-=======
+	}
+}
+
 static void compute_scalar_multiply(double *restrict result,
-					    const double *restrict components,
-					    const double scalar,
-					    const uint32_t dimensions)
+				    const double *restrict components,
+				    const double scalar,
+				    const uint32_t dimensions)
 {
 	for (uint32_t i = 0; i < dimensions; i++) {
 		result[i] = components[i] * scalar;
->>>>>>> 3d1990b9
-	}
-}
-
-<<<<<<< HEAD
-ObjectResult *vec2_dot_method(VM *vm, const int arg_count, const Value *args)
-{
-	(void)arg_count;
-	if (!IS_CRUX_VEC2(args[0]) || !IS_CRUX_VEC2(args[1])) {
-		return MAKE_GC_SAFE_ERROR(
-			vm, "dot method can only be used on Vec2 objects.",
-			TYPE);
-=======
+	}
+}
+
 static void compute_scalar_divide(double *restrict result,
-					  const double *restrict components,
-					  const double scalar,
-					  const uint32_t dimensions)
+				  const double *restrict components,
+				  const double scalar,
+				  const uint32_t dimensions)
 {
 	for (uint32_t i = 0; i < dimensions; i++) {
 		result[i] = components[i] / scalar;
->>>>>>> 3d1990b9
-	}
-}
-
-<<<<<<< HEAD
-ObjectResult *vec3_dot_method(VM *vm, const int arg_count, const Value *args)
-{
-	(void)arg_count;
-	if (!IS_CRUX_VEC3(args[0]) || !IS_CRUX_VEC3(args[1])) {
-		return MAKE_GC_SAFE_ERROR(
-			vm, "dot method can only be used on Vec3 objects.",
-			TYPE);
-=======
+	}
+}
+
 static void compute_normalize(double *restrict result,
-				      const double *restrict components,
-				      const double magnitude,
-				      const uint32_t dimensions)
+			      const double *restrict components,
+			      const double magnitude, const uint32_t dimensions)
 {
 	for (uint32_t i = 0; i < dimensions; i++) {
 		result[i] = components[i] / magnitude;
->>>>>>> 3d1990b9
-	}
-}
-
-<<<<<<< HEAD
-ObjectResult *vec2_add_method(VM *vm, const int arg_count, const Value *args)
-{
-	(void)arg_count;
-	if (!IS_CRUX_VEC2(args[0]) || !IS_CRUX_VEC2(args[1])) {
-		return MAKE_GC_SAFE_ERROR(
-			vm, "add method can only be used on Vec2 objects.",
-			TYPE);
-=======
+	}
+}
+
 static double compute_distance(const double *restrict comp1,
-				       const double *restrict comp2,
-				       const uint32_t dimensions)
+			       const double *restrict comp2,
+			       const uint32_t dimensions)
 {
 	double sum = 0.0;
 	for (uint32_t i = 0; i < dimensions; i++) {
 		const double diff = comp1[i] - comp2[i];
 		sum += diff * diff;
->>>>>>> 3d1990b9
 	}
 	return sqrt(sum);
 }
 
-<<<<<<< HEAD
-ObjectResult *vec3_add_method(VM *vm, const int arg_count, const Value *args)
-{
-	(void)arg_count;
-	if (!IS_CRUX_VEC3(args[0]) || !IS_CRUX_VEC3(args[1])) {
-		return MAKE_GC_SAFE_ERROR(
-			vm, "add method can only be used on Vec3 objects.",
-			TYPE);
-=======
-static void compute_lerp(double *restrict result,
-				 const double *restrict comp1,
-				 const double *restrict comp2,
-				 const double t,
-				 const uint32_t dimensions)
+static void compute_lerp(double *restrict result, const double *restrict comp1,
+			 const double *restrict comp2, const double t,
+			 const uint32_t dimensions)
 {
 	for (uint32_t i = 0; i < dimensions; i++) {
 		result[i] = comp1[i] + t * (comp2[i] - comp1[i]);
->>>>>>> 3d1990b9
-	}
-}
-
-<<<<<<< HEAD
-ObjectResult *vec2_subtract_method(VM *vm, const int arg_count,
-				   const Value *args)
-{
-	(void)arg_count;
-	if (!IS_CRUX_VEC2(args[0]) || !IS_CRUX_VEC2(args[1])) {
-		return MAKE_GC_SAFE_ERROR(
-			vm, "subtract method can only be used on Vec2 objects.",
-			TYPE);
-=======
+	}
+}
+
 static void compute_reflect(double *restrict result,
-				    const double *restrict incident,
-				    const double *restrict normal,
-				    const double normal_mag,
-				    const uint32_t dimensions)
+			    const double *restrict incident,
+			    const double *restrict normal,
+			    const double normal_mag, const uint32_t dimensions)
 {
 	double dot = 0.0;
 	for (uint32_t i = 0; i < dimensions; i++) {
 		dot += incident[i] * (normal[i] / normal_mag);
->>>>>>> 3d1990b9
 	}
 
 	for (uint32_t i = 0; i < dimensions; i++) {
@@ -196,29 +119,17 @@
 	}
 }
 
-<<<<<<< HEAD
-ObjectResult *vec3_subtract_method(VM *vm, const int arg_count,
-				   const Value *args)
-{
-	(void)arg_count;
-	if (!IS_CRUX_VEC3(args[0]) || !IS_CRUX_VEC3(args[1])) {
-		return MAKE_GC_SAFE_ERROR(
-			vm, "subtract method can only be used on Vec3 objects.",
-			TYPE);
-=======
 static bool compute_equals(const double *restrict comp1,
-				   const double *restrict comp2,
-				   const uint32_t dimensions)
+			   const double *restrict comp2,
+			   const uint32_t dimensions)
 {
 	for (uint32_t i = 0; i < dimensions; i++) {
 		if (fabs(comp1[i] - comp2[i]) >= EPSILON) {
 			return false;
 		}
->>>>>>> 3d1990b9
 	}
 	return true;
 }
-
 
 static double vector_magnitude(const ObjectVector *vec)
 {
@@ -226,13 +137,6 @@
 	return compute_magnitude(components, vec->dimensions);
 }
 
-<<<<<<< HEAD
-ObjectResult *vec2_multiply_method(VM *vm, const int arg_count,
-				   const Value *args)
-{
-	(void)arg_count;
-	if (!IS_CRUX_VEC2(args[0]) || !IS_NUMERIC(args[1])) {
-=======
 /* arg_count = 2; arg0 -> dimension, arg1 -> components array */
 ObjectResult *new_vector_function(VM *vm, const int arg_count,
 				  const Value *args)
@@ -240,7 +144,6 @@
 	(void)arg_count;
 
 	if (!IS_INT(args[0])) {
->>>>>>> 3d1990b9
 		return MAKE_GC_SAFE_ERROR(vm,
 					  "<dimension> must be of type 'int'.",
 					  TYPE);
@@ -252,17 +155,6 @@
 
 	const ObjectArray *array = AS_CRUX_ARRAY(args[1]);
 
-<<<<<<< HEAD
-ObjectResult *vec3_multiply_method(VM *vm, const int arg_count,
-				   const Value *args)
-{
-	(void)arg_count;
-	if (!IS_CRUX_VEC3(args[0]) || !IS_NUMERIC(args[1])) {
-		return MAKE_GC_SAFE_ERROR(vm,
-					  "multiply method can only be used on "
-					  "Vec3 objects and numbers.",
-					  TYPE);
-=======
 	for (uint32_t i = 0; i < array->size; i++) {
 		if (!IS_NUMERIC(array->values[i])) {
 			return MAKE_GC_SAFE_ERROR(
@@ -271,28 +163,14 @@
 				"'int' | 'float'",
 				TYPE);
 		}
->>>>>>> 3d1990b9
 	}
 
 	const uint32_t dimensions = AS_INT(args[0]);
 	const uint32_t copy_count = (array->size < dimensions) ? array->size
 							       : dimensions;
 
-
-<<<<<<< HEAD
-ObjectResult *vec2_divide_method(VM *vm, const int arg_count, const Value *args)
-{
-	(void)arg_count;
-	if (!IS_CRUX_VEC2(args[0]) || !IS_NUMERIC(args[1])) {
-		return MAKE_GC_SAFE_ERROR(vm,
-					  "divide method can only be used on "
-					  "Vec2 objects and numbers.",
-					  TYPE);
-	}
-=======
 	ObjectVector *vector = new_vector(vm, dimensions);
 	push(vm->current_module_record, OBJECT_VAL(vector));
->>>>>>> 3d1990b9
 
 	double *components = VECTOR_COMPONENTS(vector);
 	const Value *array_values = array->values;
@@ -310,24 +188,9 @@
 	return result;
 }
 
-<<<<<<< HEAD
-ObjectResult *vec3_divide_method(VM *vm, const int arg_count, const Value *args)
-{
-	(void)arg_count;
-	if (!IS_CRUX_VEC3(args[0]) || !IS_NUMERIC(args[1])) {
-		return MAKE_GC_SAFE_ERROR(vm,
-					  "divide method can only be used on "
-					  "Vec3 objects and numbers.",
-					  TYPE);
-	}
-
-	const ObjectVec3 *vec = AS_CRUX_VEC3(args[0]);
-	const double scalar = TO_DOUBLE(args[1]);
-=======
 ObjectResult *vector_dot_method(VM *vm, const int arg_count, const Value *args)
 {
 	(void)arg_count;
->>>>>>> 3d1990b9
 
 	if (!IS_CRUX_VECTOR(args[0]) || !IS_CRUX_VECTOR(args[1])) {
 		return MAKE_GC_SAFE_ERROR(
@@ -338,15 +201,7 @@
 	const ObjectVector *vec1 = AS_CRUX_VECTOR(args[0]);
 	const ObjectVector *vec2 = AS_CRUX_VECTOR(args[1]);
 
-<<<<<<< HEAD
-ObjectResult *vec2_magnitude_method(VM *vm, const int arg_count,
-				    const Value *args)
-{
-	(void)arg_count;
-	if (!IS_CRUX_VEC2(args[0])) {
-=======
 	if (vec1->dimensions != vec2->dimensions) {
->>>>>>> 3d1990b9
 		return MAKE_GC_SAFE_ERROR(
 			vm,
 			"Vectors must have the same dimension for dot product.",
@@ -356,24 +211,17 @@
 	const double *comp1 = VECTOR_COMPONENTS(vec1);
 	const double *comp2 = VECTOR_COMPONENTS(vec2);
 
-	const double result = compute_dot_product(comp1, comp2, vec1->dimensions);
+	const double result = compute_dot_product(comp1, comp2,
+						  vec1->dimensions);
 
 	return new_ok_result(vm, FLOAT_VAL(result));
 }
 
-<<<<<<< HEAD
-ObjectResult *vec3_magnitude_method(VM *vm, const int arg_count,
-				    const Value *args)
-{
-	(void)arg_count;
-	if (!IS_CRUX_VEC3(args[0])) {
-=======
 ObjectResult *vector_add_method(VM *vm, const int arg_count, const Value *args)
 {
 	(void)arg_count;
 
 	if (!IS_CRUX_VECTOR(args[0]) || !IS_CRUX_VECTOR(args[1])) {
->>>>>>> 3d1990b9
 		return MAKE_GC_SAFE_ERROR(
 			vm, "add method can only be used on Vector objects.",
 			TYPE);
@@ -382,15 +230,7 @@
 	const ObjectVector *vec1 = AS_CRUX_VECTOR(args[0]);
 	const ObjectVector *vec2 = AS_CRUX_VECTOR(args[1]);
 
-<<<<<<< HEAD
-ObjectResult *vec2_normalize_method(VM *vm, const int arg_count,
-				    const Value *args)
-{
-	(void)arg_count;
-	if (!IS_CRUX_VEC2(args[0])) {
-=======
 	if (vec1->dimensions != vec2->dimensions) {
->>>>>>> 3d1990b9
 		return MAKE_GC_SAFE_ERROR(
 			vm,
 			"Vectors must have the same dimension for addition.",
@@ -406,25 +246,17 @@
 
 	compute_vector_add(result_comp, comp1, comp2, vec1->dimensions);
 
-	ObjectResult* result = new_ok_result(vm, OBJECT_VAL(result_vector));
+	ObjectResult *result = new_ok_result(vm, OBJECT_VAL(result_vector));
 	pop(vm->current_module_record);
 	return result;
 }
 
-<<<<<<< HEAD
-ObjectResult *vec3_normalize_method(VM *vm, const int arg_count,
-				    const Value *args)
-{
-	(void)arg_count;
-	if (!IS_CRUX_VEC3(args[0])) {
-=======
 ObjectResult *vector_subtract_method(VM *vm, const int arg_count,
 				     const Value *args)
 {
 	(void)arg_count;
 
 	if (!IS_CRUX_VECTOR(args[0]) || !IS_CRUX_VECTOR(args[1])) {
->>>>>>> 3d1990b9
 		return MAKE_GC_SAFE_ERROR(
 			vm,
 			"subtract method can only be used on Vector objects.",
@@ -434,26 +266,7 @@
 	const ObjectVector *vec1 = AS_CRUX_VECTOR(args[0]);
 	const ObjectVector *vec2 = AS_CRUX_VECTOR(args[1]);
 
-<<<<<<< HEAD
-	if (IS_ZERO_SCALAR(magnitude)) {
-		return MAKE_GC_SAFE_ERROR(vm, "Cannot normalize a zero vector.",
-					  MATH);
-	}
-
-	return create_vec3_result(vm, vm->current_module_record,
-				  vec->x / magnitude, vec->y / magnitude,
-				  vec->z / magnitude);
-}
-
-// arg_count: 2
-ObjectResult *vec2_distance_method(VM *vm, const int arg_count,
-				   const Value *args)
-{
-	(void)arg_count;
-	if (!IS_CRUX_VEC2(args[0]) || !IS_CRUX_VEC2(args[1])) {
-=======
 	if (vec1->dimensions != vec2->dimensions) {
->>>>>>> 3d1990b9
 		return MAKE_GC_SAFE_ERROR(
 			vm,
 			"Vectors must have the same dimension for subtraction.",
@@ -469,21 +282,11 @@
 
 	compute_vector_subtract(result_comp, comp1, comp2, vec1->dimensions);
 
-	ObjectResult* result = new_ok_result(vm, OBJECT_VAL(result_vector));
+	ObjectResult *result = new_ok_result(vm, OBJECT_VAL(result_vector));
 	pop(vm->current_module_record);
 	return result;
 }
 
-<<<<<<< HEAD
-// arg_count: 1
-ObjectResult *vec2_angle_method(VM *vm, const int arg_count, const Value *args)
-{
-	(void)arg_count;
-	if (!IS_CRUX_VEC2(args[0])) {
-		return MAKE_GC_SAFE_ERROR(
-			vm, "angle method can only be used on Vec2 objects.",
-			TYPE);
-=======
 ObjectResult *vector_multiply_method(VM *vm, const int arg_count,
 				     const Value *args)
 {
@@ -494,27 +297,11 @@
 					  "multiply method can only be used on "
 					  "Vector objects and numbers.",
 					  TYPE);
->>>>>>> 3d1990b9
 	}
 
 	const ObjectVector *vec = AS_CRUX_VECTOR(args[0]);
 	const double scalar = TO_DOUBLE(args[1]);
 
-<<<<<<< HEAD
-// arg_count: 2
-ObjectResult *vec2_angle_between_method(VM *vm, const int arg_count,
-					const Value *args)
-{
-	(void)arg_count;
-	if (!IS_CRUX_VEC2(args[0]) || !IS_CRUX_VEC2(args[1])) {
-		return MAKE_GC_SAFE_ERROR(
-			vm,
-			"angleBetween method can only be used on Vec2 objects.",
-			TYPE);
-	}
-=======
->>>>>>> 3d1990b9
-
 	ObjectVector *result_vector = new_vector(vm, vec->dimensions);
 	push(vm->current_module_record, OBJECT_VAL(result_vector));
 
@@ -523,28 +310,18 @@
 
 	compute_scalar_multiply(result_comp, comp, scalar, vec->dimensions);
 
-	ObjectResult* result = new_ok_result(vm, OBJECT_VAL(result_vector));
+	ObjectResult *result = new_ok_result(vm, OBJECT_VAL(result_vector));
 	pop(vm->current_module_record);
 
 	return result;
 }
 
-<<<<<<< HEAD
-// arg_count: 2
-ObjectResult *vec2_rotate_method(VM *vm, const int arg_count, const Value *args)
-{
-	(void)arg_count;
-	ObjectModuleRecord *module_record = vm->current_module_record;
-	if (!IS_CRUX_VEC2(args[0]) ||
-	    (!IS_INT(args[1]) && !IS_FLOAT(args[1]))) {
-=======
 ObjectResult *vector_divide_method(VM *vm, const int arg_count,
 				   const Value *args)
 {
 	(void)arg_count;
 
 	if (!IS_CRUX_VECTOR(args[0]) || !IS_NUMERIC(args[1])) {
->>>>>>> 3d1990b9
 		return MAKE_GC_SAFE_ERROR(vm,
 					  "divide method can only be used on "
 					  "Vector objects and numbers.",
@@ -568,22 +345,12 @@
 	return new_ok_result(vm, OBJECT_VAL(result_vector));
 }
 
-<<<<<<< HEAD
-// arg_count: 3
-ObjectResult *vec2_lerp_method(VM *vm, const int arg_count, const Value *args)
-{
-	(void)arg_count;
-	ObjectModuleRecord *module_record = vm->current_module_record;
-	if (!IS_CRUX_VEC2(args[0]) || !IS_CRUX_VEC2(args[1]) ||
-	    (!IS_INT(args[2]) && !IS_FLOAT(args[2]))) {
-=======
 ObjectResult *vector_magnitude_method(VM *vm, const int arg_count,
 				      const Value *args)
 {
 	(void)arg_count;
 
 	if (!IS_CRUX_VECTOR(args[0])) {
->>>>>>> 3d1990b9
 		return MAKE_GC_SAFE_ERROR(
 			vm,
 			"magnitude method can only be used on Vector objects.",
@@ -597,22 +364,12 @@
 	return new_ok_result(vm, FLOAT_VAL(magnitude));
 }
 
-<<<<<<< HEAD
-// arg_count: 2
-ObjectResult *vec2_reflect_method(VM *vm, const int arg_count,
-				  const Value *args)
-{
-	(void)arg_count;
-	ObjectModuleRecord *module_record = vm->current_module_record;
-	if (!IS_CRUX_VEC2(args[0]) || !IS_CRUX_VEC2(args[1])) {
-=======
 ObjectResult *vector_normalize_method(VM *vm, const int arg_count,
 				      const Value *args)
 {
 	(void)arg_count;
 
 	if (!IS_CRUX_VECTOR(args[0])) {
->>>>>>> 3d1990b9
 		return MAKE_GC_SAFE_ERROR(
 			vm,
 			"normalize method can only be used on Vector objects.",
@@ -638,21 +395,12 @@
 	return new_ok_result(vm, OBJECT_VAL(result_vector));
 }
 
-<<<<<<< HEAD
-// arg_count: 2
-ObjectResult *vec3_distance_method(VM *vm, const int arg_count,
-				   const Value *args)
-{
-	(void)arg_count;
-	if (!IS_CRUX_VEC3(args[0]) || !IS_CRUX_VEC3(args[1])) {
-=======
 ObjectResult *vector_distance_method(VM *vm, const int arg_count,
 				     const Value *args)
 {
 	(void)arg_count;
 
 	if (!IS_CRUX_VECTOR(args[0]) || !IS_CRUX_VECTOR(args[1])) {
->>>>>>> 3d1990b9
 		return MAKE_GC_SAFE_ERROR(
 			vm,
 			"distance method can only be used on Vector objects.",
@@ -672,26 +420,18 @@
 	const double *comp1 = VECTOR_COMPONENTS(vec1);
 	const double *comp2 = VECTOR_COMPONENTS(vec2);
 
-	const double distance = compute_distance(comp1, comp2, vec1->dimensions);
+	const double distance = compute_distance(comp1, comp2,
+						 vec1->dimensions);
 
 	return new_ok_result(vm, FLOAT_VAL(distance));
 }
 
-<<<<<<< HEAD
-// arg_count: 2
-ObjectResult *vec3_cross_method(VM *vm, const int arg_count, const Value *args)
-{
-	(void)arg_count;
-	ObjectModuleRecord *module_record = vm->current_module_record;
-	if (!IS_CRUX_VEC3(args[0]) || !IS_CRUX_VEC3(args[1])) {
-=======
 ObjectResult *vector_cross_method(VM *vm, const int arg_count,
 				  const Value *args)
 {
 	(void)arg_count;
 
 	if (!IS_CRUX_VECTOR(args[0]) || !IS_CRUX_VECTOR(args[1])) {
->>>>>>> 3d1990b9
 		return MAKE_GC_SAFE_ERROR(
 			vm, "cross method can only be used on Vector objects.",
 			TYPE);
@@ -722,14 +462,6 @@
 	return res;
 }
 
-<<<<<<< HEAD
-// arg_count: 2
-ObjectResult *vec3_angle_between_method(VM *vm, const int arg_count,
-					const Value *args)
-{
-	(void)arg_count;
-	if (!IS_CRUX_VEC3(args[0]) || !IS_CRUX_VEC3(args[1])) {
-=======
 ObjectResult *vector_angle_between_method(VM *vm, const int arg_count,
 					  const Value *args)
 {
@@ -746,7 +478,6 @@
 	const ObjectVector *vec2 = AS_CRUX_VECTOR(args[1]);
 
 	if (vec1->dimensions != vec2->dimensions) {
->>>>>>> 3d1990b9
 		return MAKE_GC_SAFE_ERROR(
 			vm, "Vectors must have the same dimension.", TYPE);
 	}
@@ -770,21 +501,12 @@
 	return new_ok_result(vm, FLOAT_VAL(result));
 }
 
-<<<<<<< HEAD
-// arg_count: 3
-ObjectResult *vec3_lerp_method(VM *vm, const int arg_count, const Value *args)
-{
-	(void)arg_count;
-	if (!IS_CRUX_VEC3(args[0]) || !IS_CRUX_VEC3(args[1]) ||
-	    (!IS_INT(args[2]) && !IS_FLOAT(args[2]))) {
-=======
 ObjectResult *vector_lerp_method(VM *vm, const int arg_count, const Value *args)
 {
 	(void)arg_count;
 
 	if (!IS_CRUX_VECTOR(args[0]) || !IS_CRUX_VECTOR(args[1]) ||
 	    !IS_NUMERIC(args[2])) {
->>>>>>> 3d1990b9
 		return MAKE_GC_SAFE_ERROR(
 			vm,
 			"lerp method requires two Vector objects and a number.",
@@ -815,21 +537,12 @@
 	return res;
 }
 
-<<<<<<< HEAD
-// arg_count: 2
-ObjectResult *vec3_reflect_method(VM *vm, const int arg_count,
-				  const Value *args)
-{
-	(void)arg_count;
-	if (!IS_CRUX_VEC3(args[0]) || !IS_CRUX_VEC3(args[1])) {
-=======
 ObjectResult *vector_reflect_method(VM *vm, const int arg_count,
 				    const Value *args)
 {
 	(void)arg_count;
 
 	if (!IS_CRUX_VECTOR(args[0]) || !IS_CRUX_VECTOR(args[1])) {
->>>>>>> 3d1990b9
 		return MAKE_GC_SAFE_ERROR(
 			vm,
 			"reflect method can only be used on Vector objects.",
@@ -868,20 +581,12 @@
 	return res;
 }
 
-<<<<<<< HEAD
-// arg_count: 2
-ObjectResult *vec2_equals_method(VM *vm, const int arg_count, const Value *args)
-{
-	(void)arg_count;
-	if (!IS_CRUX_VEC2(args[0]) || !IS_CRUX_VEC2(args[1])) {
-=======
 ObjectResult *vector_equals_method(VM *vm, const int arg_count,
 				   const Value *args)
 {
 	(void)arg_count;
 
 	if (!IS_CRUX_VECTOR(args[0]) || !IS_CRUX_VECTOR(args[1])) {
->>>>>>> 3d1990b9
 		return MAKE_GC_SAFE_ERROR(
 			vm, "equals method can only be used on Vector objects.",
 			TYPE);
@@ -890,22 +595,8 @@
 	const ObjectVector *vec1 = AS_CRUX_VECTOR(args[0]);
 	const ObjectVector *vec2 = AS_CRUX_VECTOR(args[1]);
 
-<<<<<<< HEAD
-	return new_ok_result(vm, BOOL_VAL(equal));
-}
-
-// arg_count: 2
-ObjectResult *vec3_equals_method(VM *vm, const int arg_count, const Value *args)
-{
-	(void)arg_count;
-	if (!IS_CRUX_VEC3(args[0]) || !IS_CRUX_VEC3(args[1])) {
-		return MAKE_GC_SAFE_ERROR(
-			vm, "equals method can only be used on Vec3 objects.",
-			TYPE);
-=======
 	if (vec1->dimensions != vec2->dimensions) {
 		return new_ok_result(vm, BOOL_VAL(false));
->>>>>>> 3d1990b9
 	}
 
 	const double *comp1 = VECTOR_COMPONENTS(vec1);
@@ -916,41 +607,6 @@
 	return new_ok_result(vm, BOOL_VAL(equal));
 }
 
-<<<<<<< HEAD
-Value vec2_x_method(VM *vm, int arg_count, const Value *args)
-{
-	(void)arg_count;
-	(void)vm;
-	return FLOAT_VAL(AS_CRUX_VEC2(args[0])->x);
-}
-
-Value vec2_y_method(VM *vm, int arg_count, const Value *args)
-{
-	(void)arg_count;
-	(void)vm;
-	return FLOAT_VAL(AS_CRUX_VEC2(args[0])->y);
-}
-
-Value vec3_x_method(VM *vm, int arg_count, const Value *args)
-{
-	(void)arg_count;
-	(void)vm;
-	return FLOAT_VAL(AS_CRUX_VEC3(args[0])->x);
-}
-
-Value vec3_y_method(VM *vm, int arg_count, const Value *args)
-{
-	(void)arg_count;
-	(void)vm;
-	return FLOAT_VAL(AS_CRUX_VEC3(args[0])->y);
-}
-
-Value vec3_z_method(VM *vm, int arg_count, const Value *args)
-{
-	(void)arg_count;
-	(void)vm;
-	return FLOAT_VAL(AS_CRUX_VEC3(args[0])->z);
-=======
 Value vector_x_method(VM *vm, const int arg_count, const Value *args)
 {
 	(void)vm;
@@ -1005,5 +661,4 @@
 	(void)arg_count;
 	const ObjectVector *vector = AS_CRUX_VECTOR(args[0]);
 	return INT_VAL(vector->dimensions);
->>>>>>> 3d1990b9
 }