--- conflicted
+++ resolved
@@ -1,22 +1,12 @@
-<<<<<<< HEAD
-=======
-#include "compiler.h"
-
 #include <errno.h>
->>>>>>> 7dedc904
 #include <math.h>
 #include <stdint.h>
 #include <stdio.h>
 #include <stdlib.h>
 #include <string.h>
-<<<<<<< HEAD
-#include <errno.h>
-
+
+#include "chunk.h"
 #include "compiler.h"
-=======
-
->>>>>>> 7dedc904
-#include "chunk.h"
 #include "debug.h"
 #include "file_handler.h"
 #include "memory.h"
