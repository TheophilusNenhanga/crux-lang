--- conflicted
+++ resolved
@@ -40,11 +40,6 @@
 	OP_CLASS,
 	OP_GET_PROPERTY,
 	OP_SET_PROPERTY,
-<<<<<<< HEAD
-	OP_MODULUS,
-	OP_LEFT_SHIFT,
-	OP_RIGHT_SHIFT,
-=======
 	OP_INVOKE,
 	OP_METHOD,
 	OP_INHERIT,
@@ -53,7 +48,9 @@
 	OP_ARRAY,
 	OP_GET_ARRAY,
 	OP_SET_ARRAY,
->>>>>>> a8395672
+	OP_MODULUS,
+	OP_LEFT_SHIFT,
+	OP_RIGHT_SHIFT,
 } OpCode;
 
 typedef struct {
